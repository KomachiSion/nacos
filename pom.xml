<?xml version="1.0" encoding="UTF-8"?>
<!--
  ~ Copyright 1999-2018 Alibaba Group Holding Ltd.
  ~
  ~ Licensed under the Apache License, Version 2.0 (the "License");
  ~ you may not use this file except in compliance with the License.
  ~ You may obtain a copy of the License at
  ~
  ~      http://www.apache.org/licenses/LICENSE-2.0
  ~
  ~ Unless required by applicable law or agreed to in writing, software
  ~ distributed under the License is distributed on an "AS IS" BASIS,
  ~ WITHOUT WARRANTIES OR CONDITIONS OF ANY KIND, either express or implied.
  ~ See the License for the specific language governing permissions and
  ~ limitations under the License.
  -->
<project xmlns="http://maven.apache.org/POM/4.0.0"
    xmlns:xsi="http://www.w3.org/2001/XMLSchema-instance"
    xsi:schemaLocation="http://maven.apache.org/POM/4.0.0 http://maven.apache.org/xsd/maven-4.0.0.xsd">
    
    <modelVersion>4.0.0</modelVersion>
    <inceptionYear>2018</inceptionYear>
    <groupId>com.alibaba.nacos</groupId>
    <artifactId>nacos-all</artifactId>
<<<<<<< HEAD
    <version>2.0.0-ALPHA.2</version>
=======
    <version>${revision}</version>
>>>>>>> 3af5c03c
    <packaging>pom</packaging>
    
    <name>Alibaba NACOS ${project.version}</name>
    <description>Top Nacos project pom.xml file</description>
    <url>http://nacos.io</url>
    <prerequisites>
        <maven>3.2.5</maven>
    </prerequisites>
    
    <scm>
        <url>git@github.com:alibaba/nacos.git</url>
        <connection>scm:git@github.com:alibaba/nacos.git</connection>
        <developerConnection>scm:git@github.com:alibaba/nacos.git</developerConnection>
<<<<<<< HEAD
        <tag>nacos-all-2.0.0-ALPHA.2</tag>
=======
        <tag>nacos-all-${revision}</tag>
>>>>>>> 3af5c03c
    </scm>
    
    <mailingLists>
        <mailingList>
            <name>Development List</name>
            <subscribe>dev-nacos+subscribe@googlegroups.com</subscribe>
            <unsubscribe>dev-nacos+unsubscribe@googlegroups.com</unsubscribe>
            <post>dev-nacos@googlegroups.com</post>
        </mailingList>
        <mailingList>
            <name>User List</name>
            <subscribe>users-nacos+subscribe@googlegroups.com</subscribe>
            <unsubscribe>users-nacos+unsubscribe@googlegroups.com</unsubscribe>
            <post>users-nacos@googlegroups.com</post>
        </mailingList>
        <mailingList>
            <name>Commits List</name>
            <subscribe>commits-nacos+subscribe@googlegroups.com</subscribe>
            <unsubscribe>commits-nacos+unsubscribe@googlegroups.com</unsubscribe>
            <post>commits-nacos@googlegroups.com</post>
        </mailingList>
    </mailingLists>
    
    <developers>
        <developer>
            <id>Alibaba Nacos</id>
            <name>Nacos</name>
            <url>http://nacos.io</url>
            <email>nacos_dev@linux.alibaba.com</email>
        </developer>
    </developers>
    
    <licenses>
        <license>
            <name>Apache License, Version 2.0</name>
            <url>http://www.apache.org/licenses/LICENSE-2.0</url>
            <distribution>repo</distribution>
        </license>
    </licenses>
    
    <organization>
        <name>Alibaba Group</name>
        <url>https://github.com/alibaba</url>
    </organization>
    
    <issueManagement>
        <system>github</system>
        <url>https://github.com/alibaba/nacos/issues</url>
    </issueManagement>
    
    <properties>
        <revision>2.0.0-1-SNAPSHOT</revision>
        <project.build.sourceEncoding>UTF-8</project.build.sourceEncoding>
        <project.reporting.outputEncoding>UTF-8</project.reporting.outputEncoding>
        <!-- Compiler settings properties -->
        <maven.compiler.source>1.8</maven.compiler.source>
        <maven.compiler.target>1.8</maven.compiler.target>
        <!-- Maven properties -->
        <maven.test.skip>false</maven.test.skip>
        <maven.javadoc.skip>true</maven.javadoc.skip>
        <sonar.java.coveragePlugin>jacoco</sonar.java.coveragePlugin>
        <!-- Exclude all generated code -->
        <sonar.jacoco.itReportPath>${project.basedir}/../test/target/jacoco-it.exec</sonar.jacoco.itReportPath>
        <sonar.exclusions>file:**/generated-sources/**,**/test/**</sonar.exclusions>
        
        <!-- plugin version -->
        <versions-maven-plugin.version>2.2</versions-maven-plugin.version>
        <dependency-mediator-maven-plugin.version>1.0.2</dependency-mediator-maven-plugin.version>
        <clirr-maven-plugin.version>2.7</clirr-maven-plugin.version>
        <maven-enforcer-plugin.version>1.4.1</maven-enforcer-plugin.version>
        <maven-compiler-plugin.version>3.5.1</maven-compiler-plugin.version>
        <maven-javadoc-plugin.version>2.10.4</maven-javadoc-plugin.version>
        <maven-source-plugin.version>3.0.1</maven-source-plugin.version>
        <maven-pmd-plugin.version>3.8</maven-pmd-plugin.version>
        <apache-rat-plugin.version>0.12</apache-rat-plugin.version>
        <maven-resources-plugin.version>3.0.2</maven-resources-plugin.version>
        <coveralls-maven-plugin.version>4.3.0</coveralls-maven-plugin.version>
        <jacoco-maven-plugin.version>0.7.8</jacoco-maven-plugin.version>
        <maven-surefire-plugin.version>2.20</maven-surefire-plugin.version>
        <findbugs-maven-plugin.version>3.0.4</findbugs-maven-plugin.version>
        <sonar-maven-plugin.version>3.0.2</sonar-maven-plugin.version>
        <maven-gpg-plugin.version>1.6</maven-gpg-plugin.version>
        <maven-failsafe-plugin.version>2.19.1</maven-failsafe-plugin.version>
        <maven-assembly-plugin.version>3.0.0</maven-assembly-plugin.version>
        <maven-checkstyle-plugin.version>3.1.1</maven-checkstyle-plugin.version>
        <maven-flatten-version>1.1.0</maven-flatten-version>
        <!-- dependency version related to plugin -->
        <extra-enforcer-rules.version>1.0-beta-4</extra-enforcer-rules.version>
        <p3c-pmd.version>1.3.0</p3c-pmd.version>
        
        <!-- dependency version -->
        <spring-boot-dependencies.version>2.1.17.RELEASE</spring-boot-dependencies.version>
        <servlet-api.version>3.0</servlet-api.version>
        <commons-lang3.version>3.4</commons-lang3.version>
        <commons-io.version>2.2</commons-io.version>
        <commons-collections.version>3.2.2</commons-collections.version>
        <commons-logging.version>1.2</commons-logging.version>
        <commons-dbcp.version>1.4</commons-dbcp.version>
        <commons-cli.version>1.2</commons-cli.version>
        <slf4j-api.version>1.7.7</slf4j-api.version>
        <logback.version>1.2.3</logback.version>
        <log4j.version>2.13.3</log4j.version>
        <httpcore.version>4.4.1</httpcore.version>
        <httpclient.version>4.5</httpclient.version>
        <httpasyncclient.version>4.1.3</httpasyncclient.version>
        <mysql-connector-java.version>8.0.16</mysql-connector-java.version>
        <derby.version>10.14.2.0</derby.version>
        <cglib-nodep.version>2.1</cglib-nodep.version>
        <jcip-annotations.version>1.0</jcip-annotations.version>
        <jackson-core.version>2.10.4</jackson-core.version>
        <jackson-databind.version>2.10.4</jackson-databind.version>
        <jackson-core-asl.version>1.9.13</jackson-core-asl.version>
        <jjwt.version>0.11.2</jjwt.version>
        <netty-all.version>4.1.51.Final</netty-all.version>
        <!--<netty-common.version>4.1.31.Final</netty-common.version>-->
        <mina-core.version>2.0.0-RC1</mina-core.version>
        <guava.version>24.1.1-jre</guava.version>
        <javatuples.version>1.2</javatuples.version>
        <commonOkHttp.version>0.4.1</commonOkHttp.version>
        <grpc-java.version>1.24.0</grpc-java.version>
        <proto-google-common-protos.version>1.17.0</proto-google-common-protos.version>
        <protobuf-java.version>3.8.0</protobuf-java.version>
        <protoc-gen-grpc-java.version>1.24.0</protoc-gen-grpc-java.version>
        <hessian.version>4.0.63</hessian.version>
        <reflections.version>0.9.11</reflections.version>
        <mockito-all.version>1.10.19</mockito-all.version>
        <hamcrest-all.version>1.3</hamcrest-all.version>
        <prometheus-simpleclient.version>0.5.0</prometheus-simpleclient.version>
        <tomcat-embed-jasper.version>9.0.37</tomcat-embed-jasper.version>
        <truth.version>0.30</truth.version>
        <HikariCP.version>3.4.2</HikariCP.version>
        <jraft-core.version>1.3.5</jraft-core.version>
        <rpc-grpc-impl.version>1.3.5</rpc-grpc-impl.version>
    </properties>
    <!-- == -->
    <!-- =========================================================Build plugins================================================ -->
    <!-- == -->
    <build>
        <plugins>
            <plugin>
                <groupId>org.codehaus.mojo</groupId>
                <artifactId>versions-maven-plugin</artifactId>
                <version>${versions-maven-plugin.version}</version>
            </plugin>
            <plugin>
                <groupId>com.github.vongosling</groupId>
                <artifactId>dependency-mediator-maven-plugin</artifactId>
                <version>${dependency-mediator-maven-plugin.version}</version>
            </plugin>
            <plugin>
                <groupId>org.codehaus.mojo</groupId>
                <artifactId>clirr-maven-plugin</artifactId>
                <version>${clirr-maven-plugin.version}</version>
            </plugin>
            <plugin>
                <artifactId>maven-enforcer-plugin</artifactId>
                <version>${maven-enforcer-plugin.version}</version>
                <executions>
                    <execution>
                        <id>enforce-ban-circular-dependencies</id>
                        <goals>
                            <goal>enforce</goal>
                        </goals>
                    </execution>
                </executions>
                <configuration>
                    <rules>
                        <banCircularDependencies/>
                    </rules>
                    <fail>true</fail>
                </configuration>
                <dependencies>
                    <dependency>
                        <groupId>org.codehaus.mojo</groupId>
                        <artifactId>extra-enforcer-rules</artifactId>
                        <version>${extra-enforcer-rules.version}</version>
                    </dependency>
                </dependencies>
            </plugin>
            <plugin>
                <artifactId>maven-compiler-plugin</artifactId>
                <version>${maven-compiler-plugin.version}</version>
                <configuration>
                    <source>${maven.compiler.source}</source>
                    <target>${maven.compiler.target}</target>
                    <compilerVersion>${maven.compiler.source}</compilerVersion>
                    <showDeprecation>true</showDeprecation>
                    <showWarnings>true</showWarnings>
                </configuration>
            </plugin>
            <plugin>
                <artifactId>maven-javadoc-plugin</artifactId>
                <version>${maven-javadoc-plugin.version}</version>
                <configuration>
                    <charset>UTF-8</charset>
                </configuration>
                <executions>
                    <execution>
                        <id>attach-javadocs</id>
                        <goals>
                            <goal>jar</goal>
                        </goals>
                    </execution>
                </executions>
            </plugin>
            <plugin>
                <artifactId>maven-source-plugin</artifactId>
                <version>${maven-source-plugin.version}</version>
                <executions>
                    <execution>
                        <id>attach-sources</id>
                        <goals>
                            <goal>jar</goal>
                        </goals>
                    </execution>
                </executions>
            </plugin>
            <plugin>
                <groupId>org.apache.maven.plugins</groupId>
                <artifactId>maven-pmd-plugin</artifactId>
                <version>${maven-pmd-plugin.version}</version>
                <configuration>
                    <rulesets>
                        <ruleset>rulesets/java/ali-comment.xml</ruleset>
                        <ruleset>rulesets/java/ali-concurrent.xml</ruleset>
                        <ruleset>rulesets/java/ali-constant.xml</ruleset>
                        <ruleset>rulesets/java/ali-exception.xml</ruleset>
                        <ruleset>rulesets/java/ali-flowcontrol.xml</ruleset>
                        <ruleset>rulesets/java/ali-naming.xml</ruleset>
                        <ruleset>rulesets/java/ali-oop.xml</ruleset>
                        <ruleset>rulesets/java/ali-orm.xml</ruleset>
                        <ruleset>rulesets/java/ali-other.xml</ruleset>
                        <ruleset>rulesets/java/ali-set.xml</ruleset>
                    </rulesets>
                    <printFailingErrors>true</printFailingErrors>
                    <excludes>
                        <exclude>**/consistency/entity/*.java</exclude>
                        <exclude>**/istio/model/mcp/*.java</exclude>
                        <exclude>**/istio/model/naming/*.java</exclude>
                        <exclude>**/istio/model/*.java</exclude>
                        <exclude>**/api/grpc/auto/*.java</exclude>
                    </excludes>
                </configuration>
                <executions>
                    <execution>
                        <goals>
                            <goal>check</goal>
                        </goals>
                    </execution>
                </executions>
                <dependencies>
                    <dependency>
                        <groupId>com.alibaba.p3c</groupId>
                        <artifactId>p3c-pmd</artifactId>
                        <version>${p3c-pmd.version}</version>
                    </dependency>
                </dependencies>
            </plugin>
            <plugin>
                <groupId>org.apache.maven.plugins</groupId>
                <artifactId>maven-checkstyle-plugin</artifactId>
                <version>${maven-checkstyle-plugin.version}</version>
                <configuration>
                    <configLocation>style/NacosCheckStyle.xml</configLocation>
                    <includeTestSourceDirectory>true</includeTestSourceDirectory>
                    <encoding>UTF-8</encoding>
                    <consoleOutput>true</consoleOutput>
                    <failsOnError>true</failsOnError>
                    <excludes>**/istio/model/**,**/consistency/entity/**,**/nacos/test/**,**/api/grpc/auto/**</excludes>
                </configuration>
                <executions>
                    <execution>
                        <id>validate</id>
                        <phase>validate</phase>
                        <goals>
                            <goal>check</goal>
                        </goals>
                    </execution>
                </executions>
            </plugin>
            <plugin>
                <groupId>org.apache.rat</groupId>
                <artifactId>apache-rat-plugin</artifactId>
                <version>${apache-rat-plugin.version}</version>
                <configuration>
                    <excludes>
                        <exclude>.editorconfig</exclude>
                        <exclude>.travis.yml</exclude>
                        <exclude>CONTRIBUTING.md</exclude>
                        <exclude>CODE_OF_CONDUCT.md</exclude>
                        <exclude>CHANGELOG.md</exclude>
                        <exclude>style/codeStyle.md</exclude>
                        <exclude>REPORTING-BUGS.md</exclude>
                        <exclude>README.md</exclude>
                        <exclude>.github/**/*</exclude>
                        <exclude>doc/*</exclude>
                        <exclude>derby.log</exclude>
                        <exclude>logs/*</exclude>
                        <exclude>src/main/resources/static/**</exclude>
                        <exclude>**/istio/model/**</exclude>
                        <exclude>**/consistency/entity/**</exclude>
                        <exclude>**/*.txt</exclude>
                        <exclude>**/*.factories</exclude>
                        <exclude>/console-ui/**</exclude>
                    </excludes>
                </configuration>
                <executions>
                    <execution>
                        <phase>verify</phase>
                        <goals>
                            <goal>check</goal>
                        </goals>
                    </execution>
                </executions>
            </plugin>
            <plugin>
                <artifactId>maven-resources-plugin</artifactId>
                <version>${maven-resources-plugin.version}</version>
                <configuration>
                    <!-- We are not suppose to setup the customer resources here -->
                    <encoding>${project.build.sourceEncoding}</encoding>
                </configuration>
            </plugin>
            <plugin>
                <groupId>org.eluder.coveralls</groupId>
                <artifactId>coveralls-maven-plugin</artifactId>
                <version>${coveralls-maven-plugin.version}</version>
            </plugin>
            <plugin>
                <groupId>org.jacoco</groupId>
                <artifactId>jacoco-maven-plugin</artifactId>
                <version>${jacoco-maven-plugin.version}</version>
                <executions>
                    <execution>
                        <id>default-prepare-agent</id>
                        <goals>
                            <goal>prepare-agent</goal>
                        </goals>
                        <configuration>
                            <destFile>${project.build.directory}/jacoco.exec</destFile>
                        </configuration>
                    </execution>
                    <execution>
                        <id>default-prepare-agent-integration</id>
                        <phase>pre-integration-test</phase>
                        <goals>
                            <goal>prepare-agent-integration</goal>
                        </goals>
                        <configuration>
                            <destFile>${project.build.directory}/jacoco-it.exec</destFile>
                            <propertyName>failsafeArgLine</propertyName>
                        </configuration>
                    </execution>
                    <execution>
                        <id>default-report</id>
                        <goals>
                            <goal>report</goal>
                        </goals>
                    </execution>
                    <execution>
                        <id>default-report-integration</id>
                        <goals>
                            <goal>report-integration</goal>
                        </goals>
                    </execution>
                </executions>
            </plugin>
            <plugin>
                <artifactId>maven-surefire-plugin</artifactId>
                <version>${maven-surefire-plugin.version}</version>
                <configuration>
                    <forkCount>1</forkCount>
                    <reuseForks>true</reuseForks>
                    <testFailureIgnore>true</testFailureIgnore>
                </configuration>
            </plugin>
            <plugin>
                <groupId>org.codehaus.mojo</groupId>
                <artifactId>findbugs-maven-plugin</artifactId>
                <version>${findbugs-maven-plugin.version}</version>
            </plugin>
            <plugin>
                <groupId>org.sonarsource.scanner.maven</groupId>
                <artifactId>sonar-maven-plugin</artifactId>
                <version>${sonar-maven-plugin.version}</version>
            </plugin>
            <plugin>
                <groupId>org.apache.maven.plugins</groupId>
                <artifactId>maven-assembly-plugin</artifactId>
                <version>${maven-assembly-plugin.version}</version>
            </plugin>
            <plugin>
                <groupId>org.codehaus.mojo</groupId>
                <artifactId>flatten-maven-plugin</artifactId>
                <version>${maven-flatten-version}</version>
                <configuration>
                    <updatePomFile>true</updatePomFile>
                    <flattenMode>resolveCiFriendliesOnly</flattenMode>
                    <pomElements>
                        <dependencies>expand</dependencies>
                    </pomElements>
                </configuration>
                <executions>
                    <execution>
                        <id>flatten</id>
                        <phase>process-resources</phase>
                        <goals>
                            <goal>flatten</goal>
                        </goals>
                    </execution>
                    <execution>
                        <id>flatten.clean</id>
                        <phase>clean</phase>
                        <goals>
                            <goal>clean</goal>
                        </goals>
                    </execution>
                </executions>
            </plugin>
        </plugins>
    </build>
    
    <profiles>
        <profile>
            <id>jdk8</id>
            <activation>
                <jdk>[1.8,)</jdk>
            </activation>
            <!-- Disable doclint under JDK 8 -->
            <reporting>
                <plugins>
                    <plugin>
                        <artifactId>maven-javadoc-plugin</artifactId>
                        <version>${maven-javadoc-plugin.version}</version>
                        <configuration>
                            <additionalparam>-Xdoclint:none</additionalparam>
                        </configuration>
                    </plugin>
                </plugins>
            </reporting>
            <build>
                <plugins>
                    <plugin>
                        <artifactId>maven-javadoc-plugin</artifactId>
                        <version>${maven-javadoc-plugin.version}</version>
                        <configuration>
                            <additionalparam>-Xdoclint:none</additionalparam>
                        </configuration>
                    </plugin>
                </plugins>
            </build>
        </profile>
        <profile>
            <id>release-sign-artifacts</id>
            <activation>
                <property>
                    <name>performRelease</name>
                    <value>true</value>
                </property>
            </activation>
            
            <properties>
                <maven.javadoc.skip>false</maven.javadoc.skip>
            </properties>
            
            <build>
                <plugins>
                    <plugin>
                        <artifactId>maven-gpg-plugin</artifactId>
                        <version>${maven-gpg-plugin.version}</version>
                        <executions>
                            <execution>
                                <id>sign-artifacts</id>
                                <phase>verify</phase>
                                <goals>
                                    <goal>sign</goal>
                                </goals>
                            </execution>
                        </executions>
                    </plugin>
                </plugins>
            </build>
        </profile>
        <profile>
            <!--  Run integration tests for configuration modules separately  -->
            <id>cit-test</id>
            <build>
                <plugins>
                    <plugin>
                        <artifactId>maven-failsafe-plugin</artifactId>
                        <version>${maven-failsafe-plugin.version}</version>
                        <configuration>
                            <argLine>@{failsafeArgLine}</argLine>
                            <argLine>-Dnacos.standalone=true</argLine>
                            <includes>
                                <include>**/*CITCase.java</include>
                            </includes>
                        </configuration>
                        <executions>
                            <execution>
                                <goals>
                                    <goal>integration-test</goal>
                                    <goal>verify</goal>
                                </goals>
                            </execution>
                        </executions>
                    </plugin>
                </plugins>
            </build>
        </profile>
        <profile>
            <!--  Run integration tests for all modules separately  -->
            <id>it-test</id>
            <build>
                <plugins>
                    <plugin>
                        <artifactId>maven-failsafe-plugin</artifactId>
                        <version>${maven-failsafe-plugin.version}</version>
                        <configuration>
                            <argLine>@{failsafeArgLine}</argLine>
                            <argLine>-Dnacos.standalone=true</argLine>
                            <includes>
                                <include>**/*ITCase.java</include>
                            </includes>
                        </configuration>
                        <executions>
                            <execution>
                                <goals>
                                    <goal>integration-test</goal>
                                    <goal>verify</goal>
                                </goals>
                            </execution>
                        </executions>
                    </plugin>
                </plugins>
            </build>
        </profile>
        <profile>
            <id>sonar-apache</id>
            <properties>
                <!-- URL of the ASF SonarQube server -->
                <sonar.host.url>https://builds.apache.org/analysis</sonar.host.url>
            </properties>
        </profile>
        <profile>
            <id>remove-test-data</id>
            <build>
                <plugins>
                    <plugin>
                        <groupId>org.apache.maven.plugins</groupId>
                        <artifactId>maven-clean-plugin</artifactId>
                        <configuration>
                            <followSymLinks>false</followSymLinks>
                            <filesets>
                                <fileset>
                                    <directory>${user.home}/nacos/data</directory>
                                </fileset>
                            </filesets>
                        </configuration>
                    </plugin>
                </plugins>
            </build>
        </profile>
    </profiles>
    <reporting>
        <plugins>
            <plugin>
                <groupId>org.codehaus.mojo</groupId>
                <artifactId>findbugs-maven-plugin</artifactId>
                <version>${findbugs-maven-plugin.version}</version>
            </plugin>
        </plugins>
    </reporting>
    
    <!-- 子模块管理 -->
    <modules>
        <module>config</module>
        <module>core</module>
        <module>naming</module>
        <module>address</module>
        <module>test</module>
        <module>api</module>
        <module>client</module>
        <module>example</module>
        <module>common</module>
        <module>distribution</module>
        <module>console</module>
        <module>cmdb</module>
        <module>istio</module>
        <module>consistency</module>
        <module>auth</module>
        <module>sys</module>
    </modules>
    
    <!-- 所有的子项目默认依赖 -->
    <dependencies>
        
        <dependency>
            <groupId>junit</groupId>
            <artifactId>junit</artifactId>
            <scope>test</scope>
        </dependency>
        <dependency>
            <groupId>org.mockito</groupId>
            <artifactId>mockito-core</artifactId>
            <scope>test</scope>
        </dependency>
    
    </dependencies>
    
    <!-- 管理依赖版本号,子项目不会默认依赖 -->
    <dependencyManagement>
        <dependencies>
            <dependency>
                <!-- Import dependency management from Spring Boot -->
                <groupId>org.springframework.boot</groupId>
                <artifactId>spring-boot-dependencies</artifactId>
                <version>${spring-boot-dependencies.version}</version>
                <type>pom</type>
                <scope>import</scope>
            </dependency>
            
            <!-- Internal libs -->
            <dependency>
                <groupId>${project.groupId}</groupId>
                <artifactId>nacos-config</artifactId>
                <version>${project.version}</version>
            </dependency>
            <dependency>
                <groupId>${project.groupId}</groupId>
                <artifactId>nacos-core</artifactId>
                <version>${project.version}</version>
            </dependency>
            <dependency>
                <groupId>${project.groupId}</groupId>
                <artifactId>nacos-naming</artifactId>
                <version>${project.version}</version>
            </dependency>
            <dependency>
                <groupId>${project.groupId}</groupId>
                <artifactId>nacos-api</artifactId>
                <version>${project.version}</version>
            </dependency>
            <dependency>
                <groupId>${project.groupId}</groupId>
                <artifactId>nacos-client</artifactId>
                <version>${project.version}</version>
            </dependency>
            <dependency>
                <groupId>${project.groupId}</groupId>
                <artifactId>nacos-test</artifactId>
                <version>${project.version}</version>
            </dependency>
            <dependency>
                <groupId>${project.groupId}</groupId>
                <artifactId>nacos-common</artifactId>
                <version>${project.version}</version>
            </dependency>
            <dependency>
                <groupId>${project.groupId}</groupId>
                <artifactId>nacos-cmdb</artifactId>
                <version>${project.version}</version>
            </dependency>
            <dependency>
                <groupId>${project.groupId}</groupId>
                <artifactId>nacos-console</artifactId>
                <version>${project.version}</version>
            </dependency>
            <dependency>
                <groupId>${project.groupId}</groupId>
                <artifactId>nacos-distribution</artifactId>
                <version>${project.version}</version>
            </dependency>
            <dependency>
                <groupId>${project.groupId}</groupId>
                <artifactId>nacos-example</artifactId>
                <version>${project.version}</version>
            </dependency>
            <dependency>
                <groupId>${project.groupId}</groupId>
                <artifactId>nacos-address</artifactId>
                <version>${project.version}</version>
            </dependency>
            
            <dependency>
                <groupId>${project.groupId}</groupId>
                <artifactId>nacos-istio</artifactId>
                <version>${project.version}</version>
            </dependency>
            <dependency>
                <groupId>${project.groupId}</groupId>
                <artifactId>nacos-consistency</artifactId>
                <version>${project.version}</version>
            </dependency>
            <dependency>
                <groupId>${project.groupId}</groupId>
                <artifactId>nacos-auth</artifactId>
                <version>${project.version}</version>
            </dependency>
            <dependency>
                <groupId>${project.groupId}</groupId>
                <artifactId>nacos-sys</artifactId>
                <version>${project.version}</version>
            </dependency>
            
            <dependency>
                <groupId>javax.servlet</groupId>
                <artifactId>servlet-api</artifactId>
                <version>${servlet-api.version}</version>
                <scope>provided</scope>
            </dependency>
            
            <!-- HikariCP -->
            <dependency>
                <groupId>com.zaxxer</groupId>
                <artifactId>HikariCP</artifactId>
                <version>${HikariCP.version}</version>
            </dependency>
            
            <!-- hessian -->
            
            <dependency>
                <groupId>com.caucho</groupId>
                <artifactId>hessian</artifactId>
                <version>${hessian.version}</version>
            </dependency>
            
            <!-- Apache commons -->
            <dependency>
                <groupId>org.apache.commons</groupId>
                <artifactId>commons-lang3</artifactId>
                <version>${commons-lang3.version}</version>
            </dependency>
            
            <dependency>
                <groupId>commons-io</groupId>
                <artifactId>commons-io</artifactId>
                <version>${commons-io.version}</version>
            </dependency>
            
            <dependency>
                <groupId>commons-collections</groupId>
                <artifactId>commons-collections</artifactId>
                <version>${commons-collections.version}</version>
            </dependency>
            
            <dependency>
                <groupId>commons-logging</groupId>
                <artifactId>commons-logging</artifactId>
                <version>${commons-logging.version}</version>
            </dependency>
            
            <dependency>
                <groupId>commons-dbcp</groupId>
                <artifactId>commons-dbcp</artifactId>
                <version>${commons-dbcp.version}</version>
            </dependency>
            
            <dependency>
                <groupId>commons-cli</groupId>
                <artifactId>commons-cli</artifactId>
                <version>${commons-cli.version}</version>
            </dependency>
            
            <!-- Logging libs -->
            <dependency>
                <groupId>org.slf4j</groupId>
                <artifactId>slf4j-api</artifactId>
                <version>${slf4j-api.version}</version>
            </dependency>
            
            <dependency>
                <groupId>ch.qos.logback</groupId>
                <artifactId>logback-classic</artifactId>
                <version>${logback.version}</version>
            </dependency>
            
            <dependency>
                <groupId>ch.qos.logback</groupId>
                <artifactId>logback-core</artifactId>
                <version>${logback.version}</version>
            </dependency>
            
            <dependency>
                <groupId>org.apache.logging.log4j</groupId>
                <artifactId>log4j-core</artifactId>
                <version>${log4j.version}</version>
            </dependency>
            
            <dependency>
                <groupId>org.apache.logging.log4j</groupId>
                <artifactId>log4j-api</artifactId>
                <version>${log4j.version}</version>
            </dependency>
            
            <dependency>
                <groupId>org.apache.logging.log4j</groupId>
                <artifactId>log4j-slf4j-impl</artifactId>
                <version>${log4j.version}</version>
            </dependency>
            
            <!-- HTTP client libs -->
            <dependency>
                <groupId>org.apache.httpcomponents</groupId>
                <artifactId>httpcore</artifactId>
                <version>${httpcore.version}</version>
            </dependency>
            
            <dependency>
                <groupId>org.apache.httpcomponents</groupId>
                <artifactId>httpclient</artifactId>
                <version>${httpclient.version}</version>
                <exclusions>
                    <exclusion>
                        <artifactId>commons-logging</artifactId>
                        <groupId>commons-logging</groupId>
                    </exclusion>
                </exclusions>
            </dependency>
            
            <dependency>
                <groupId>org.apache.httpcomponents</groupId>
                <artifactId>httpasyncclient</artifactId>
                <version>${httpasyncclient.version}</version>
            </dependency>
            
            <!-- JDBC libs -->
            <dependency>
                <groupId>mysql</groupId>
                <artifactId>mysql-connector-java</artifactId>
                <version>${mysql-connector-java.version}</version>
            </dependency>
            
            <dependency>
                <groupId>org.apache.derby</groupId>
                <artifactId>derby</artifactId>
                <version>${derby.version}</version>
            </dependency>
            
            <!-- JRaft -->
            <dependency>
                <groupId>com.alipay.sofa</groupId>
                <artifactId>jraft-core</artifactId>
                <version>${jraft-core.version}</version>
                <exclusions>
                    <exclusion>
                        <groupId>com.alipay.sofa</groupId>
                        <artifactId>bolt</artifactId>
                    </exclusion>
                    <exclusion>
                        <groupId>org.apache.logging.log4j</groupId>
                        <artifactId>log4j-api</artifactId>
                    </exclusion>
                    <exclusion>
                        <groupId>org.apache.logging.log4j</groupId>
                        <artifactId>log4j-core</artifactId>
                    </exclusion>
                    <exclusion>
                        <groupId>org.apache.logging.log4j</groupId>
                        <artifactId>log4j-slf4j-impl</artifactId>
                    </exclusion>
                    <exclusion>
                        <groupId>org.apache.logging.log4j</groupId>
                        <artifactId>log4j-jcl</artifactId>
                    </exclusion>
                </exclusions>
            </dependency>
            
            <dependency>
                <groupId>com.alipay.sofa</groupId>
                <artifactId>rpc-grpc-impl</artifactId>
                <version>${rpc-grpc-impl.version}</version>
            </dependency>
            
            <!-- Third-party libs -->
            <dependency>
                <groupId>cglib</groupId>
                <artifactId>cglib-nodep</artifactId>
                <version>${cglib-nodep.version}</version>
            </dependency>
            
            <dependency>
                <groupId>net.jcip</groupId>
                <artifactId>jcip-annotations</artifactId>
                <version>${jcip-annotations.version}</version>
            </dependency>
            
            <dependency>
                <groupId>com.fasterxml.jackson.core</groupId>
                <artifactId>jackson-core</artifactId>
                <version>${jackson-core.version}</version>
            </dependency>
            
            <dependency>
                <groupId>com.fasterxml.jackson.core</groupId>
                <artifactId>jackson-databind</artifactId>
                <version>${jackson-databind.version}</version>
            </dependency>
            <dependency>
                <groupId>org.codehaus.jackson</groupId>
                <artifactId>jackson-core-asl</artifactId>
                <version>${jackson-core-asl.version}</version>
            </dependency>
            
            <dependency>
                <groupId>io.jsonwebtoken</groupId>
                <artifactId>jjwt-api</artifactId>
                <version>${jjwt.version}</version>
            </dependency>
            <dependency>
                <groupId>io.jsonwebtoken</groupId>
                <artifactId>jjwt-impl</artifactId>
                <version>${jjwt.version}</version>
                <scope>runtime</scope>
            </dependency>
            <dependency>
                <groupId>io.jsonwebtoken</groupId>
                <artifactId>jjwt-jackson</artifactId>
                <version>${jjwt.version}</version>
                <scope>runtime</scope>
            </dependency>
            
            <dependency>
                <groupId>io.netty</groupId>
                <artifactId>netty-all</artifactId>
                <version>${netty-all.version}</version>
            </dependency>
            
            <dependency>
                <groupId>javax.annotation</groupId>
                <artifactId>javax.annotation-api</artifactId>
                <version>1.3.2</version>
            </dependency>
            
            <dependency>
                <groupId>org.apache.mina</groupId>
                <artifactId>mina-core</artifactId>
                <version>${mina-core.version}</version>
            </dependency>
            
            <dependency>
                <groupId>com.google.guava</groupId>
                <artifactId>guava</artifactId>
                <version>${guava.version}</version>
            </dependency>
            
            <dependency>
                <groupId>org.javatuples</groupId>
                <artifactId>javatuples</artifactId>
                <version>${javatuples.version}</version>
            </dependency>
            
            <dependency>
                <groupId>com.github.keran213539</groupId>
                <artifactId>commonOkHttp</artifactId>
                <version>${commonOkHttp.version}</version>
                <scope>test</scope>
            </dependency>
            
            <!-- gRPC dependency start -->
            <dependency>
                <groupId>io.grpc</groupId>
                <artifactId>grpc-netty-shaded</artifactId>
                <version>${grpc-java.version}</version>
            </dependency>
            <dependency>
                <groupId>io.grpc</groupId>
                <artifactId>grpc-protobuf</artifactId>
                <version>${grpc-java.version}</version>
            </dependency>
            <dependency>
                <groupId>io.grpc</groupId>
                <artifactId>grpc-stub</artifactId>
                <version>${grpc-java.version}</version>
            </dependency>
            <dependency>
                <groupId>io.grpc</groupId>
                <artifactId>protoc-gen-grpc-java</artifactId>
                <version>${grpc-java.version}</version>
                <type>pom</type>
            </dependency>
            <dependency>
                <groupId>com.google.api.grpc</groupId>
                <artifactId>proto-google-common-protos</artifactId>
                <version>${proto-google-common-protos.version}</version>
            </dependency>
            <!-- gRPC dependency end -->
            
            <dependency>
                <groupId>com.google.protobuf</groupId>
                <artifactId>protobuf-java</artifactId>
                <version>${protobuf-java.version}</version>
            </dependency>
            
            <dependency>
                <groupId>org.reflections</groupId>
                <artifactId>reflections</artifactId>
                <version>${reflections.version}</version>
            </dependency>
            
            <dependency>
                <groupId>org.mockito</groupId>
                <artifactId>mockito-all</artifactId>
                <version>${mockito-all.version}</version>
            </dependency>
            
            <dependency>
                <groupId>org.hamcrest</groupId>
                <artifactId>hamcrest-all</artifactId>
                <version>${hamcrest-all.version}</version>
            </dependency>
            
            <dependency>
                <groupId>io.prometheus</groupId>
                <artifactId>simpleclient</artifactId>
                <version>${prometheus-simpleclient.version}</version>
            </dependency>
            
            <dependency>
                <groupId>org.apache.tomcat.embed</groupId>
                <artifactId>tomcat-embed-jasper</artifactId>
                <version>${tomcat-embed-jasper.version}</version>
            </dependency>
            
            <dependency>
                <groupId>com.google.truth</groupId>
                <artifactId>truth</artifactId>
                <version>${truth.version}</version>
            </dependency>
        </dependencies>
    </dependencyManagement>
    
        <distributionManagement>
            <snapshotRepository>
                <!-- 这里的ID一定要在maven setting文件中存在于server下的ID -->
                <id>sona</id>
                <url>https://oss.sonatype.org/content/repositories/snapshots/</url>
            </snapshotRepository>
            <repository>
                <id>sona</id>
                <url>https://oss.sonatype.org/service/local/staging/deploy/maven2/</url>
            </repository>
        </distributionManagement>
    
</project>
<|MERGE_RESOLUTION|>--- conflicted
+++ resolved
@@ -22,11 +22,7 @@
     <inceptionYear>2018</inceptionYear>
     <groupId>com.alibaba.nacos</groupId>
     <artifactId>nacos-all</artifactId>
-<<<<<<< HEAD
-    <version>2.0.0-ALPHA.2</version>
-=======
     <version>${revision}</version>
->>>>>>> 3af5c03c
     <packaging>pom</packaging>
     
     <name>Alibaba NACOS ${project.version}</name>
@@ -40,11 +36,7 @@
         <url>git@github.com:alibaba/nacos.git</url>
         <connection>scm:git@github.com:alibaba/nacos.git</connection>
         <developerConnection>scm:git@github.com:alibaba/nacos.git</developerConnection>
-<<<<<<< HEAD
-        <tag>nacos-all-2.0.0-ALPHA.2</tag>
-=======
         <tag>nacos-all-${revision}</tag>
->>>>>>> 3af5c03c
     </scm>
     
     <mailingLists>
