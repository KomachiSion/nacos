/*
 * Copyright 1999-2018 Alibaba Group Holding Ltd.
 *
 * Licensed under the Apache License, Version 2.0 (the "License");
 * you may not use this file except in compliance with the License.
 * You may obtain a copy of the License at
 *
 *      http://www.apache.org/licenses/LICENSE-2.0
 *
 * Unless required by applicable law or agreed to in writing, software
 * distributed under the License is distributed on an "AS IS" BASIS,
 * WITHOUT WARRANTIES OR CONDITIONS OF ANY KIND, either express or implied.
 * See the License for the specific language governing permissions and
 * limitations under the License.
 */

package com.alibaba.nacos.naming.consistency;

import com.alibaba.nacos.api.exception.NacosException;
import com.alibaba.nacos.naming.consistency.ephemeral.EphemeralConsistencyService;
import com.alibaba.nacos.naming.consistency.persistent.PersistentConsistencyServiceDelegateImpl;
import com.alibaba.nacos.naming.pojo.Record;
import org.springframework.context.annotation.DependsOn;
import org.springframework.stereotype.Service;

/**
 * Consistency delegate.
 *
 * @author nkorange
 * @since 1.0.0
 */
@DependsOn("ProtocolManager")
@Service("consistencyDelegate")
public class DelegateConsistencyServiceImpl implements ConsistencyService {
    
    private final PersistentConsistencyServiceDelegateImpl persistentConsistencyService;
    
    private final EphemeralConsistencyService ephemeralConsistencyService;
    
    public DelegateConsistencyServiceImpl(PersistentConsistencyServiceDelegateImpl persistentConsistencyService,
            EphemeralConsistencyService ephemeralConsistencyService) {
        this.persistentConsistencyService = persistentConsistencyService;
        this.ephemeralConsistencyService = ephemeralConsistencyService;
<<<<<<< HEAD
        this.init();
    }
    
    private void init() {
        this.versionJudgement.registerObserver(isAllNewVersion -> switchNewPersistentService = isAllNewVersion, -1);
=======
>>>>>>> ea515428
    }
    
    @Override
    public void put(String key, Record value) throws NacosException {
        mapConsistencyService(key).put(key, value);
    }
    
    @Override
    public void remove(String key) throws NacosException {
        mapConsistencyService(key).remove(key);
    }
    
    @Override
    public Datum get(String key) throws NacosException {
        return mapConsistencyService(key).get(key);
    }
    
    @Override
    public void listen(String key, RecordListener listener) throws NacosException {
        
        // this special key is listened by both:
        if (KeyBuilder.SERVICE_META_KEY_PREFIX.equals(key)) {
            persistentConsistencyService.listen(key, listener);
            ephemeralConsistencyService.listen(key, listener);
            return;
        }
        
        mapConsistencyService(key).listen(key, listener);
    }
    
    @Override
    public void unListen(String key, RecordListener listener) throws NacosException {
        mapConsistencyService(key).unListen(key, listener);
    }
    
    @Override
    public boolean isAvailable() {
        return ephemeralConsistencyService.isAvailable() && persistentConsistencyService.isAvailable();
    }
    
    private ConsistencyService mapConsistencyService(String key) {
        return KeyBuilder.matchEphemeralKey(key) ? ephemeralConsistencyService : persistentConsistencyService;
    }
}<|MERGE_RESOLUTION|>--- conflicted
+++ resolved
@@ -41,14 +41,6 @@
             EphemeralConsistencyService ephemeralConsistencyService) {
         this.persistentConsistencyService = persistentConsistencyService;
         this.ephemeralConsistencyService = ephemeralConsistencyService;
-<<<<<<< HEAD
-        this.init();
-    }
-    
-    private void init() {
-        this.versionJudgement.registerObserver(isAllNewVersion -> switchNewPersistentService = isAllNewVersion, -1);
-=======
->>>>>>> ea515428
     }
     
     @Override
