/*
 * Copyright 1999-2018 Alibaba Group Holding Ltd.
 *
 * Licensed under the Apache License, Version 2.0 (the "License");
 * you may not use this file except in compliance with the License.
 * You may obtain a copy of the License at
 *
 *      http://www.apache.org/licenses/LICENSE-2.0
 *
 * Unless required by applicable law or agreed to in writing, software
 * distributed under the License is distributed on an "AS IS" BASIS,
 * WITHOUT WARRANTIES OR CONDITIONS OF ANY KIND, either express or implied.
 * See the License for the specific language governing permissions and
 * limitations under the License.
 */

package com.alibaba.nacos.common.utils;

import com.fasterxml.jackson.core.JsonProcessingException;
import com.alibaba.nacos.api.exception.runtime.NacosDeserializationException;
import com.alibaba.nacos.api.exception.runtime.NacosSerializationException;
<<<<<<< HEAD
=======
import com.fasterxml.jackson.annotation.JsonInclude.Include;
import com.fasterxml.jackson.core.JsonProcessingException;
>>>>>>> 93f85335
import com.fasterxml.jackson.core.type.TypeReference;
import com.fasterxml.jackson.databind.DeserializationFeature;
import com.fasterxml.jackson.databind.JsonNode;
import com.fasterxml.jackson.databind.ObjectMapper;
import com.fasterxml.jackson.databind.jsontype.NamedType;
import com.fasterxml.jackson.databind.node.ArrayNode;
import com.fasterxml.jackson.databind.node.ObjectNode;

import java.io.IOException;
import java.lang.reflect.Type;

/**
 * @author <a href="mailto:liaochuntao@live.com">liaochuntao</a>
 */
public final class JacksonUtils {

	static ObjectMapper mapper = new ObjectMapper();

	static {
		mapper.disable(DeserializationFeature.FAIL_ON_UNKNOWN_PROPERTIES);
		mapper.setSerializationInclusion(Include.NON_NULL);
	}

	public static String toJson(Object obj) {
        try {
            return mapper.writeValueAsString(obj);
        } catch (JsonProcessingException e) {
            throw new NacosSerializationException(obj.getClass(), e);
        }
    }

	public static byte[] toJsonBytes(Object obj) {
        try {
            return ByteUtils.toBytes(mapper.writeValueAsString(obj));
        } catch (JsonProcessingException e) {
            throw new NacosSerializationException(obj.getClass(), e);
        }
    }

	public static <T> T toObj(byte[] json, Class<T> cls) {
        try {
            return toObj(StringUtils.newString4UTF8(json), cls);
        } catch (Exception e) {
            throw new NacosDeserializationException(cls, e);
        }
    }

	public static <T> T toObj(byte[] json, Type cls) {
        try {
            return toObj(StringUtils.newString4UTF8(json), cls);
        } catch (Exception e) {
            throw new NacosDeserializationException(e);
        }
    }

    public static <T> T toObj(byte[] json, TypeReference<T> typeReference) {
        try {
            return toObj(StringUtils.newString4UTF8(json), typeReference);
        } catch (Exception e) {
            throw new NacosDeserializationException(e);
        }
    }

	public static <T> T toObj(String json, Class<T> cls) {
        try {
            return mapper.readValue(json, cls);
        } catch (IOException e) {
            throw new NacosDeserializationException(cls, e);
        }
    }

	public static <T> T toObj(String json, Type type) {
        try {
            return mapper.readValue(json, mapper.constructType(type));
        } catch (IOException e) {
            throw new NacosDeserializationException(e);
        }
    }

    public static <T> T toObj(String json, TypeReference<T> typeReference) {
        try {
            return mapper.readValue(json, typeReference);
        } catch (IOException e) {
            throw new NacosDeserializationException(typeReference.getClass(), e);
        }
    }

    public static JsonNode toObj(String json) {
        try {
            return mapper.readTree(json);
        } catch (IOException e) {
            throw new NacosDeserializationException(e);
        }
    }

	public static void registerSubtype(Class<?> clz, String type) {
<<<<<<< HEAD
		mapper.registerSubtypes(new NamedType(clz, type));
	}

=======
	    mapper.registerSubtypes(new NamedType(clz, type));
    }

    public static ObjectNode createEmptyJsonNode() {
	    return new ObjectNode(mapper.getNodeFactory());
    }

    public static ArrayNode createEmptyArrayNode() {
	    return new ArrayNode(mapper.getNodeFactory());
    }

    public static JsonNode transferToJsonNode(Object obj) {
	    return mapper.valueToTree(obj);
    }
>>>>>>> 93f85335
}<|MERGE_RESOLUTION|>--- conflicted
+++ resolved
@@ -16,14 +16,10 @@
 
 package com.alibaba.nacos.common.utils;
 
-import com.fasterxml.jackson.core.JsonProcessingException;
 import com.alibaba.nacos.api.exception.runtime.NacosDeserializationException;
 import com.alibaba.nacos.api.exception.runtime.NacosSerializationException;
-<<<<<<< HEAD
-=======
 import com.fasterxml.jackson.annotation.JsonInclude.Include;
 import com.fasterxml.jackson.core.JsonProcessingException;
->>>>>>> 93f85335
 import com.fasterxml.jackson.core.type.TypeReference;
 import com.fasterxml.jackson.databind.DeserializationFeature;
 import com.fasterxml.jackson.databind.JsonNode;
@@ -48,96 +44,99 @@
 	}
 
 	public static String toJson(Object obj) {
-        try {
-            return mapper.writeValueAsString(obj);
-        } catch (JsonProcessingException e) {
-            throw new NacosSerializationException(obj.getClass(), e);
-        }
-    }
+		try {
+			return mapper.writeValueAsString(obj);
+		}
+		catch (JsonProcessingException e) {
+			throw new NacosSerializationException(obj.getClass(), e);
+		}
+	}
 
 	public static byte[] toJsonBytes(Object obj) {
-        try {
-            return ByteUtils.toBytes(mapper.writeValueAsString(obj));
-        } catch (JsonProcessingException e) {
-            throw new NacosSerializationException(obj.getClass(), e);
-        }
-    }
+		try {
+			return ByteUtils.toBytes(mapper.writeValueAsString(obj));
+		}
+		catch (JsonProcessingException e) {
+			throw new NacosSerializationException(obj.getClass(), e);
+		}
+	}
 
 	public static <T> T toObj(byte[] json, Class<T> cls) {
-        try {
-            return toObj(StringUtils.newString4UTF8(json), cls);
-        } catch (Exception e) {
-            throw new NacosDeserializationException(cls, e);
-        }
-    }
+		try {
+			return toObj(StringUtils.newString4UTF8(json), cls);
+		}
+		catch (Exception e) {
+			throw new NacosDeserializationException(cls, e);
+		}
+	}
 
 	public static <T> T toObj(byte[] json, Type cls) {
-        try {
-            return toObj(StringUtils.newString4UTF8(json), cls);
-        } catch (Exception e) {
-            throw new NacosDeserializationException(e);
-        }
-    }
+		try {
+			return toObj(StringUtils.newString4UTF8(json), cls);
+		}
+		catch (Exception e) {
+			throw new NacosDeserializationException(e);
+		}
+	}
 
-    public static <T> T toObj(byte[] json, TypeReference<T> typeReference) {
-        try {
-            return toObj(StringUtils.newString4UTF8(json), typeReference);
-        } catch (Exception e) {
-            throw new NacosDeserializationException(e);
-        }
-    }
+	public static <T> T toObj(byte[] json, TypeReference<T> typeReference) {
+		try {
+			return toObj(StringUtils.newString4UTF8(json), typeReference);
+		}
+		catch (Exception e) {
+			throw new NacosDeserializationException(e);
+		}
+	}
 
 	public static <T> T toObj(String json, Class<T> cls) {
-        try {
-            return mapper.readValue(json, cls);
-        } catch (IOException e) {
-            throw new NacosDeserializationException(cls, e);
-        }
-    }
+		try {
+			return mapper.readValue(json, cls);
+		}
+		catch (IOException e) {
+			throw new NacosDeserializationException(cls, e);
+		}
+	}
 
 	public static <T> T toObj(String json, Type type) {
-        try {
-            return mapper.readValue(json, mapper.constructType(type));
-        } catch (IOException e) {
-            throw new NacosDeserializationException(e);
-        }
-    }
+		try {
+			return mapper.readValue(json, mapper.constructType(type));
+		}
+		catch (IOException e) {
+			throw new NacosDeserializationException(e);
+		}
+	}
 
-    public static <T> T toObj(String json, TypeReference<T> typeReference) {
-        try {
-            return mapper.readValue(json, typeReference);
-        } catch (IOException e) {
-            throw new NacosDeserializationException(typeReference.getClass(), e);
-        }
-    }
+	public static <T> T toObj(String json, TypeReference<T> typeReference) {
+		try {
+			return mapper.readValue(json, typeReference);
+		}
+		catch (IOException e) {
+			throw new NacosDeserializationException(typeReference.getClass(), e);
+		}
+	}
 
-    public static JsonNode toObj(String json) {
-        try {
-            return mapper.readTree(json);
-        } catch (IOException e) {
-            throw new NacosDeserializationException(e);
-        }
-    }
+	public static JsonNode toObj(String json) {
+		try {
+			return mapper.readTree(json);
+		}
+		catch (IOException e) {
+			throw new NacosDeserializationException(e);
+		}
+	}
 
 	public static void registerSubtype(Class<?> clz, String type) {
-<<<<<<< HEAD
 		mapper.registerSubtypes(new NamedType(clz, type));
 	}
 
-=======
-	    mapper.registerSubtypes(new NamedType(clz, type));
-    }
+	public static ObjectNode createEmptyJsonNode() {
+		return new ObjectNode(mapper.getNodeFactory());
+	}
 
-    public static ObjectNode createEmptyJsonNode() {
-	    return new ObjectNode(mapper.getNodeFactory());
-    }
+	public static ArrayNode createEmptyArrayNode() {
+		return new ArrayNode(mapper.getNodeFactory());
+	}
 
-    public static ArrayNode createEmptyArrayNode() {
-	    return new ArrayNode(mapper.getNodeFactory());
-    }
-
-    public static JsonNode transferToJsonNode(Object obj) {
-	    return mapper.valueToTree(obj);
-    }
->>>>>>> 93f85335
+	public static JsonNode transferToJsonNode(Object obj) {
+		return mapper.valueToTree(obj);
+	}
 }