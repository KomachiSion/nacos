/*
 * Copyright 1999-2018 Alibaba Group Holding Ltd.
 *
 * Licensed under the Apache License, Version 2.0 (the "License");
 * you may not use this file except in compliance with the License.
 * You may obtain a copy of the License at
 *
 *      http://www.apache.org/licenses/LICENSE-2.0
 *
 * Unless required by applicable law or agreed to in writing, software
 * distributed under the License is distributed on an "AS IS" BASIS,
 * WITHOUT WARRANTIES OR CONDITIONS OF ANY KIND, either express or implied.
 * See the License for the specific language governing permissions and
 * limitations under the License.
 */

package com.alibaba.nacos.client.config.impl;

import com.alibaba.nacos.api.PropertyKeyConst;
import com.alibaba.nacos.api.ability.ClientAbilities;
import com.alibaba.nacos.api.common.Constants;
import com.alibaba.nacos.api.config.ConfigType;
import com.alibaba.nacos.api.config.listener.Listener;
import com.alibaba.nacos.api.config.remote.request.ClientConfigMetricRequest;
import com.alibaba.nacos.api.config.remote.request.ConfigBatchListenRequest;
import com.alibaba.nacos.api.config.remote.request.ConfigChangeNotifyRequest;
import com.alibaba.nacos.api.config.remote.request.ConfigPublishRequest;
import com.alibaba.nacos.api.config.remote.request.ConfigQueryRequest;
import com.alibaba.nacos.api.config.remote.request.ConfigRemoveRequest;
import com.alibaba.nacos.api.config.remote.response.ClientConfigMetricResponse;
import com.alibaba.nacos.api.config.remote.response.ConfigChangeBatchListenResponse;
import com.alibaba.nacos.api.config.remote.response.ConfigChangeNotifyResponse;
import com.alibaba.nacos.api.config.remote.response.ConfigPublishResponse;
import com.alibaba.nacos.api.config.remote.response.ConfigQueryResponse;
import com.alibaba.nacos.api.config.remote.response.ConfigRemoveResponse;
import com.alibaba.nacos.api.exception.NacosException;
import com.alibaba.nacos.api.remote.RemoteConstants;
import com.alibaba.nacos.api.remote.request.Request;
import com.alibaba.nacos.api.remote.response.Response;
import com.alibaba.nacos.client.config.common.GroupKey;
import com.alibaba.nacos.client.config.filter.impl.ConfigFilterChainManager;
import com.alibaba.nacos.client.config.utils.ContentUtils;
import com.alibaba.nacos.client.monitor.MetricsMonitor;
import com.alibaba.nacos.client.naming.utils.CollectionUtils;
import com.alibaba.nacos.client.utils.AppNameUtils;
import com.alibaba.nacos.client.utils.EnvUtil;
import com.alibaba.nacos.client.utils.LogUtils;
import com.alibaba.nacos.client.utils.ParamUtil;
<<<<<<< HEAD
import com.alibaba.nacos.client.utils.TenantUtil;
=======
import com.alibaba.nacos.common.http.HttpRestResult;
>>>>>>> e689c1a3
import com.alibaba.nacos.common.lifecycle.Closeable;
import com.alibaba.nacos.common.remote.ConnectionType;
import com.alibaba.nacos.common.remote.client.ConnectionEventListener;
import com.alibaba.nacos.common.remote.client.RpcClient;
import com.alibaba.nacos.common.remote.client.RpcClientFactory;
import com.alibaba.nacos.common.remote.client.ServerListFactory;
import com.alibaba.nacos.common.utils.ConvertUtils;
import com.alibaba.nacos.common.utils.JacksonUtils;
import com.alibaba.nacos.common.utils.MD5Utils;
import com.alibaba.nacos.common.utils.StringUtils;
import com.alibaba.nacos.common.utils.ThreadUtils;
import com.alibaba.nacos.common.utils.VersionUtils;
import com.google.gson.Gson;
import com.google.gson.JsonObject;
import org.slf4j.Logger;

import java.io.File;
import java.util.Collection;
import java.util.HashMap;
import java.util.HashSet;
import java.util.LinkedList;
import java.util.List;
import java.util.Map;
import java.util.Properties;
import java.util.Set;
import java.util.UUID;
import java.util.concurrent.ArrayBlockingQueue;
import java.util.concurrent.BlockingQueue;
import java.util.concurrent.Executors;
import java.util.concurrent.ScheduledExecutorService;
import java.util.concurrent.ThreadFactory;
import java.util.concurrent.TimeUnit;
import java.util.concurrent.atomic.AtomicReference;

import static com.alibaba.nacos.api.common.Constants.ENCODE;

/**
 * Long polling.
 *
 * @author Nacos
 */
public class ClientWorker implements Closeable {
    
    private static final Logger LOGGER = LogUtils.logger(ClientWorker.class);
    
    /**
<<<<<<< HEAD
     * Add listeners for data.
     *
     * @param dataId    dataId of data
     * @param group     group of data
     * @param listeners listeners
     */
    public void addListeners(String dataId, String group, List<? extends Listener> listeners) {
        group = null2defaultGroup(group);
        CacheData cache = addCacheDataIfAbsent(dataId, group);
        synchronized (cache) {
            
            for (Listener listener : listeners) {
                cache.addListener(listener);
            }
            cache.setSyncWithServer(false);
            agent.notifyListenConfig();
            
        }
    }
    
    /**
=======
>>>>>>> e689c1a3
     * Add listeners for tenant.
     *
     * @param dataId    dataId of data
     * @param group     group of data
     * @param listeners listeners
     * @throws NacosException nacos exception
     */
    public void addTenantListeners(String dataId, String group, List<? extends Listener> listeners)
            throws NacosException {
        group = blank2defaultGroup(group);
        String tenant = agent.getTenant();
        CacheData cache = addCacheDataIfAbsent(dataId, group, tenant);
        synchronized (cache) {
            for (Listener listener : listeners) {
                cache.addListener(listener);
            }
            cache.setSyncWithServer(false);
            agent.notifyListenConfig();
        }
        
    }
    
    /**
     * Add listeners for tenant with content.
     *
     * @param dataId    dataId of data
     * @param group     group of data
     * @param content   content
     * @param listeners listeners
     * @throws NacosException nacos exception
     */
    public void addTenantListenersWithContent(String dataId, String group, String content,
            List<? extends Listener> listeners) throws NacosException {
        group = blank2defaultGroup(group);
        String tenant = agent.getTenant();
        CacheData cache = addCacheDataIfAbsent(dataId, group, tenant);
        synchronized (cache) {
            cache.setContent(content);
            for (Listener listener : listeners) {
                cache.addListener(listener);
            }
            cache.setSyncWithServer(false);
            agent.notifyListenConfig();
        }
        
    }
    
    /**
     * Remove listener.
     *
     * @param dataId   dataId of data
     * @param group    group of data
     * @param listener listener
     */
    public void removeListener(String dataId, String group, Listener listener) {
        group = null2defaultGroup(group);
        CacheData cache = getCache(dataId, group);
        if (null != cache) {
            synchronized (cache) {
                cache.removeListener(listener);
                if (cache.getListeners().isEmpty()) {
                    cache.setSyncWithServer(false);
                    agent.removeCache(dataId, group);
                }
            }
            
        }
    }
    
    /**
     * Remove listeners for tenant.
     *
     * @param dataId   dataId of data
     * @param group    group of data
     * @param listener listener
     */
    public void removeTenantListener(String dataId, String group, Listener listener) {
        group = blank2defaultGroup(group);
        String tenant = agent.getTenant();
        CacheData cache = getCache(dataId, group, tenant);
        if (null != cache) {
            synchronized (cache) {
                cache.removeListener(listener);
                if (cache.getListeners().isEmpty()) {
                    cache.setSyncWithServer(false);
                    agent.removeCache(dataId, group);
                }
            }
        }
    }
    
<<<<<<< HEAD
    private void removeCache(String dataId, String group) {
        String groupKey = GroupKey.getKey(dataId, group);
        synchronized (cacheMap) {
            Map<String, CacheData> copy = new HashMap<String, CacheData>(cacheMap.get());
            copy.remove(groupKey);
            cacheMap.set(copy);
        }
        LOGGER.info("[{}] [unsubscribe] {}", this.agent.getName(), groupKey);
        
        MetricsMonitor.getListenConfigCountMonitor().set(cacheMap.get().size());
    }
    
=======
>>>>>>> e689c1a3
    void removeCache(String dataId, String group, String tenant) {
        String groupKey = GroupKey.getKeyTenant(dataId, group, tenant);
        synchronized (cacheMap) {
            Map<String, CacheData> copy = new HashMap<String, CacheData>(cacheMap.get());
            copy.remove(groupKey);
            cacheMap.set(copy);
        }
        LOGGER.info("[{}] [unsubscribe] {}", agent.getName(), groupKey);
        
        MetricsMonitor.getListenConfigCountMonitor().set(cacheMap.get().size());
    }
    
    /**
     * remove config.
     *
     * @param dataId dataId.
     * @param group  group.
     * @param tenant tenant.
     * @param tag    tag.
     * @return success or not.
     * @throws NacosException exception to throw.
     */
    public boolean removeConfig(String dataId, String group, String tenant, String tag) throws NacosException {
        return agent.removeConfig(dataId, group, tenant, tag);
    }
    
    /**
     * publish config.
     *
     * @param dataId  dataId.
     * @param group   group.
     * @param tenant  tenant.
     * @param appName appName.
     * @param tag     tag.
     * @param betaIps betaIps.
     * @param content content.
     * @param casMd5  casMd5.
     * @param type    type.
     * @return success or not.
     * @throws NacosException exception throw.
     */
    public boolean publishConfig(String dataId, String group, String tenant, String appName, String tag, String betaIps,
            String content, String casMd5, String type) throws NacosException {
        return agent.publishConfig(dataId, group, tenant, appName, tag, betaIps, content, casMd5, type);
    }
    
    /**
     * Add cache data if absent.
     *
     * @param dataId data id if data
     * @param group  group of data
<<<<<<< HEAD
     * @return cache data
     */
    public CacheData addCacheDataIfAbsent(String dataId, String group) {
        CacheData cache = getCache(dataId, group);
        if (null != cache) {
            return cache;
        }
        
        String key = GroupKey.getKey(dataId, group);
        cache = new CacheData(configFilterChainManager, agent.getName(), dataId, group);
        
        synchronized (cacheMap) {
            CacheData cacheFromMap = getCache(dataId, group);
            // multiple listeners on the same dataid+group and race condition,so double check again
            //other listener thread beat me to set to cacheMap
            if (null != cacheFromMap) {
                cache = cacheFromMap;
                //reset so that server not hang this check
                cache.setInitializing(true);
            } else {
                int taskId = cacheMap.get().size() / (int) ParamUtil.getPerTaskConfigSize();
                cache.setTaskId(taskId);
            }
            
            Map<String, CacheData> copy = new HashMap<String, CacheData>(cacheMap.get());
            copy.put(key, cache);
            cacheMap.set(copy);
        }
        
        LOGGER.info("[{}] [subscribe] {}", this.agent.getName(), key);
        
        MetricsMonitor.getListenConfigCountMonitor().set(cacheMap.get().size());
        
        return cache;
    }
    
    /**
     * Add cache data if absent.
     *
     * @param dataId data id if data
     * @param group  group of data
=======
>>>>>>> e689c1a3
     * @param tenant tenant of data
     * @return cache data
     */
    public CacheData addCacheDataIfAbsent(String dataId, String group, String tenant) throws NacosException {
        CacheData cache = getCache(dataId, group, tenant);
        if (null != cache) {
            return cache;
        }
        String key = GroupKey.getKeyTenant(dataId, group, tenant);
<<<<<<< HEAD
        synchronized (cacheMap) {
            CacheData cacheFromMap = getCache(dataId, group, tenant);
            // multiple listeners on the same dataid+group and race condition,so
            // double check again
            // other listener thread beat me to set to cacheMap
            if (null != cacheFromMap) {
                cache = cacheFromMap;
                // reset so that server not hang this check
                cache.setInitializing(true);
            } else {
                cache = new CacheData(configFilterChainManager, agent.getName(), dataId, group, tenant);
                int taskId = cacheMap.get().size() / (int) ParamUtil.getPerTaskConfigSize();
                cache.setTaskId(taskId);
                // fix issue # 1317
                if (enableRemoteSyncConfig) {
                    String[] ct = getServerConfig(dataId, group, tenant, 3000L, false);
                    cache.setContent(ct[0]);
                }
=======
        CacheData cacheData = cacheMap.get(key);
        if (cacheData != null) {
            return cacheData;
        }
        
        cacheData = new CacheData(configFilterChainManager, agent.getName(), dataId, group, tenant);
        // multiple listeners on the same dataid+group and race condition
        CacheData lastCacheData = cacheMap.putIfAbsent(key, cacheData);
        if (lastCacheData == null) {
            //fix issue # 1317
            if (enableRemoteSyncConfig) {
                String[] ct = getServerConfig(dataId, group, tenant, 3000L);
                cacheData.setContent(ct[0]);
>>>>>>> e689c1a3
            }
            
            Map<String, CacheData> copy = new HashMap<String, CacheData>(this.cacheMap.get());
            copy.put(key, cache);
            cacheMap.set(copy);
        }
        LOGGER.info("[{}] [subscribe] {}", agent.getName(), key);
        
        MetricsMonitor.getListenConfigCountMonitor().set(cacheMap.get().size());
        
        return cache;
    }
    
    public CacheData getCache(String dataId, String group, String tenant) {
        if (null == dataId || null == group) {
            throw new IllegalArgumentException();
        }
        return cacheMap.get().get(GroupKey.getKeyTenant(dataId, group, tenant));
    }
    
    public String[] getServerConfig(String dataId, String group, String tenant, long readTimeout, boolean notify)
            throws NacosException {
        if (StringUtils.isBlank(group)) {
            group = Constants.DEFAULT_GROUP;
        }
        return this.agent.queryConfig(dataId, group, tenant, readTimeout, notify);
    }
    
    private void checkLocalConfig(String agentName, CacheData cacheData) {
        final String dataId = cacheData.dataId;
        final String group = cacheData.group;
        final String tenant = cacheData.tenant;
        File path = LocalConfigInfoProcessor.getFailoverFile(agentName, dataId, group, tenant);
        
        if (!cacheData.isUseLocalConfigInfo() && path.exists()) {
            String content = LocalConfigInfoProcessor.getFailover(agentName, dataId, group, tenant);
            final String md5 = MD5Utils.md5Hex(content, Constants.ENCODE);
            cacheData.setUseLocalConfigInfo(true);
            cacheData.setLocalConfigInfoVersion(path.lastModified());
            cacheData.setContent(content);
            
            LOGGER.warn(
                    "[{}] [failover-change] failover file created. dataId={}, group={}, tenant={}, md5={}, content={}",
                    agentName, dataId, group, tenant, md5, ContentUtils.truncateContent(content));
            return;
        }
        
        // If use local config info, then it doesn't notify business listener and notify after getting from server.
        if (cacheData.isUseLocalConfigInfo() && !path.exists()) {
            cacheData.setUseLocalConfigInfo(false);
            LOGGER.warn("[{}] [failover-change] failover file deleted. dataId={}, group={}, tenant={}", agentName,
                    dataId, group, tenant);
            return;
        }
        
        // When it changed.
        if (cacheData.isUseLocalConfigInfo() && path.exists() && cacheData.getLocalConfigInfoVersion() != path
                .lastModified()) {
            String content = LocalConfigInfoProcessor.getFailover(agentName, dataId, group, tenant);
            final String md5 = MD5Utils.md5Hex(content, Constants.ENCODE);
            cacheData.setUseLocalConfigInfo(true);
            cacheData.setLocalConfigInfoVersion(path.lastModified());
            cacheData.setContent(content);
            LOGGER.warn(
                    "[{}] [failover-change] failover file changed. dataId={}, group={}, tenant={}, md5={}, content={}",
                    agentName, dataId, group, tenant, md5, ContentUtils.truncateContent(content));
        }
    }
    
    private String blank2defaultGroup(String group) {
        return StringUtils.isBlank(group) ? Constants.DEFAULT_GROUP : group.trim();
    }
    
<<<<<<< HEAD
=======
    /**
     * Check config info.
     */
    public void checkConfigInfo() {
        // Dispatch tasks.
        int listenerSize = cacheMap.size();
        // Round up the longingTaskCount.
        int longingTaskCount = (int) Math.ceil(listenerSize / ParamUtil.getPerTaskConfigSize());
        if (longingTaskCount > currentLongingTaskCount) {
            for (int i = (int) currentLongingTaskCount; i < longingTaskCount; i++) {
                // The task list is no order.So it maybe has issues when changing.
                executorService.execute(new LongPollingRunnable(i));
            }
            currentLongingTaskCount = longingTaskCount;
        }
    }
    
    /**
     * Fetch the dataId list from server.
     *
     * @param cacheDatas              CacheDatas for config information.
     * @param inInitializingCacheList initial cache lists.
     * @return String include dataId and group (ps: it maybe null).
     * @throws Exception Exception.
     */
    List<String> checkUpdateDataIds(List<CacheData> cacheDatas, List<String> inInitializingCacheList) throws Exception {
        StringBuilder sb = new StringBuilder();
        for (CacheData cacheData : cacheDatas) {
            if (!cacheData.isUseLocalConfigInfo()) {
                sb.append(cacheData.dataId).append(WORD_SEPARATOR);
                sb.append(cacheData.group).append(WORD_SEPARATOR);
                if (StringUtils.isBlank(cacheData.tenant)) {
                    sb.append(cacheData.getMd5()).append(LINE_SEPARATOR);
                } else {
                    sb.append(cacheData.getMd5()).append(WORD_SEPARATOR);
                    sb.append(cacheData.getTenant()).append(LINE_SEPARATOR);
                }
                if (cacheData.isInitializing()) {
                    // It updates when cacheData occurs in cacheMap by first time.
                    inInitializingCacheList
                            .add(GroupKey.getKeyTenant(cacheData.dataId, cacheData.group, cacheData.tenant));
                }
            }
        }
        boolean isInitializingCacheList = !inInitializingCacheList.isEmpty();
        return checkUpdateConfigStr(sb.toString(), isInitializingCacheList);
    }
    
    /**
     * Fetch the updated dataId list from server.
     *
     * @param probeUpdateString       updated attribute string value.
     * @param isInitializingCacheList initial cache lists.
     * @return The updated dataId list(ps: it maybe null).
     * @throws IOException Exception.
     */
    List<String> checkUpdateConfigStr(String probeUpdateString, boolean isInitializingCacheList) throws Exception {
        
        Map<String, String> params = new HashMap<String, String>(2);
        params.put(Constants.PROBE_MODIFY_REQUEST, probeUpdateString);
        Map<String, String> headers = new HashMap<String, String>(2);
        headers.put("Long-Pulling-Timeout", "" + timeout);
        
        // told server do not hang me up if new initializing cacheData added in
        if (isInitializingCacheList) {
            headers.put("Long-Pulling-Timeout-No-Hangup", "true");
        }
        
        if (StringUtils.isBlank(probeUpdateString)) {
            return Collections.emptyList();
        }
        
        try {
            // In order to prevent the server from handling the delay of the client's long task,
            // increase the client's read timeout to avoid this problem.
            
            long readTimeoutMs = timeout + (long) Math.round(timeout >> 1);
            HttpRestResult<String> result = agent
                    .httpPost(Constants.CONFIG_CONTROLLER_PATH + "/listener", headers, params, agent.getEncode(),
                            readTimeoutMs);
            
            if (result.ok()) {
                setHealthServer(true);
                return parseUpdateDataIdResponse(result.getData());
            } else {
                setHealthServer(false);
                LOGGER.error("[{}] [check-update] get changed dataId error, code: {}", agent.getName(),
                        result.getCode());
            }
        } catch (Exception e) {
            setHealthServer(false);
            LOGGER.error("[" + agent.getName() + "] [check-update] get changed dataId exception", e);
            throw e;
        }
        return Collections.emptyList();
    }
    
    /**
     * Get the groupKey list from the http response.
     *
     * @param response Http response.
     * @return GroupKey List, (ps: it maybe null).
     */
    private List<String> parseUpdateDataIdResponse(String response) {
        if (StringUtils.isBlank(response)) {
            return Collections.emptyList();
        }
        
        try {
            response = URLDecoder.decode(response, "UTF-8");
        } catch (Exception e) {
            LOGGER.error("[" + agent.getName() + "] [polling-resp] decode modifiedDataIdsString error", e);
        }
        
        List<String> updateList = new LinkedList<String>();
        
        for (String dataIdAndGroup : response.split(LINE_SEPARATOR)) {
            if (!StringUtils.isBlank(dataIdAndGroup)) {
                String[] keyArr = dataIdAndGroup.split(WORD_SEPARATOR);
                String dataId = keyArr[0];
                String group = keyArr[1];
                if (keyArr.length == 2) {
                    updateList.add(GroupKey.getKey(dataId, group));
                    LOGGER.info("[{}] [polling-resp] config changed. dataId={}, group={}", agent.getName(), dataId,
                            group);
                } else if (keyArr.length == 3) {
                    String tenant = keyArr[2];
                    updateList.add(GroupKey.getKeyTenant(dataId, group, tenant));
                    LOGGER.info("[{}] [polling-resp] config changed. dataId={}, group={}, tenant={}", agent.getName(),
                            dataId, group, tenant);
                } else {
                    LOGGER.error("[{}] [polling-resp] invalid dataIdAndGroup error {}", agent.getName(),
                            dataIdAndGroup);
                }
            }
        }
        return updateList;
    }
    
>>>>>>> e689c1a3
    @SuppressWarnings("PMD.ThreadPoolCreationRule")
    public ClientWorker(final ConfigFilterChainManager configFilterChainManager, ServerListManager serverListManager,
            final Properties properties) throws NacosException {
        this.configFilterChainManager = configFilterChainManager;
        
        init(properties);
        
        agent = new ConfigRpcTransportClient(properties, serverListManager);
        
        ScheduledExecutorService executorService = Executors
                .newScheduledThreadPool(Runtime.getRuntime().availableProcessors(), new ThreadFactory() {
                    @Override
                    public Thread newThread(Runnable r) {
                        Thread t = new Thread(r);
                        t.setName("com.alibaba.nacos.client.Worker");
                        t.setDaemon(true);
                        return t;
                    }
                });
        agent.setExecutor(executorService);
        agent.start();
        
    }
    
    private void refreshContentAndCheck(String groupKey, boolean notify) {
        if (cacheMap.get() != null && cacheMap.get().containsKey(groupKey)) {
            CacheData cache = cacheMap.get().get(groupKey);
            refreshContentAndCheck(cache, notify);
        }
    }
    
    private void refreshContentAndCheck(CacheData cacheData, boolean notify) {
        try {
            String[] ct = getServerConfig(cacheData.dataId, cacheData.group, cacheData.tenant, 3000L, notify);
            cacheData.setContent(ct[0]);
            if (null != ct[1]) {
                cacheData.setType(ct[1]);
            }
            if (notify) {
                LOGGER.info("[{}] [data-received] dataId={}, group={}, tenant={}, md5={}, content={}, type={}",
                        agent.getName(), cacheData.dataId, cacheData.group, cacheData.tenant, cacheData.getMd5(),
                        ContentUtils.truncateContent(ct[0]), ct[1]);
            }
            cacheData.checkListenerMd5();
        } catch (Exception e) {
            LOGGER.error("refresh content and check md5 fail ,dataId={},group={},tenant={} ", cacheData.dataId,
                    cacheData.group, cacheData.tenant, e);
        }
    }
    
    private void init(Properties properties) {
        
        timeout = Math.max(ConvertUtils.toInt(properties.getProperty(PropertyKeyConst.CONFIG_LONG_POLL_TIMEOUT),
                Constants.CONFIG_LONG_POLL_TIMEOUT), Constants.MIN_CONFIG_LONG_POLL_TIMEOUT);
        
        taskPenaltyTime = ConvertUtils
                .toInt(properties.getProperty(PropertyKeyConst.CONFIG_RETRY_TIME), Constants.CONFIG_RETRY_TIME);
        
        this.enableRemoteSyncConfig = Boolean
                .parseBoolean(properties.getProperty(PropertyKeyConst.ENABLE_REMOTE_SYNC_CONFIG));
    }
    
    private Map<String, Object> getMetrics(List<ClientConfigMetricRequest.MetricsKey> metricsKeys) {
        Map<String, Object> metric = new HashMap<>(16);
        metric.put("listenConfigSize", String.valueOf(this.cacheMap.get().size()));
        metric.put("clientVersion", VersionUtils.getFullClientVersion());
        metric.put("snapshotDir", LocalConfigInfoProcessor.LOCAL_SNAPSHOT_PATH);
        boolean isFixServer = agent.serverListManager.isFixed;
        metric.put("isFixedServer", isFixServer);
        metric.put("addressUrl", agent.serverListManager.addressServerUrl);
        metric.put("serverUrls", agent.serverListManager.getUrlString());
        
        Map<ClientConfigMetricRequest.MetricsKey, Object> metricValues = getMetricsValue(metricsKeys);
        metric.put("metricValues", metricValues);
        Map<String, Object> metrics = new HashMap<String, Object>(1);
        metrics.put(uuid, JacksonUtils.toJson(metric));
        return metrics;
    }
    
    private Map<ClientConfigMetricRequest.MetricsKey, Object> getMetricsValue(
            List<ClientConfigMetricRequest.MetricsKey> metricsKeys) {
        if (metricsKeys == null) {
            return null;
        }
        Map<ClientConfigMetricRequest.MetricsKey, Object> values = new HashMap<>(16);
        for (ClientConfigMetricRequest.MetricsKey metricsKey : metricsKeys) {
            if (ClientConfigMetricRequest.MetricsKey.CACHE_DATA.equals(metricsKey.getType())) {
                CacheData cacheData = cacheMap.get().get(metricsKey.getKey());
                values.putIfAbsent(metricsKey,
                        cacheData == null ? null : cacheData.getContent() + ":" + cacheData.getMd5());
            }
            if (ClientConfigMetricRequest.MetricsKey.SNAPSHOT_DATA.equals(metricsKey.getType())) {
                String[] configStr = GroupKey.parseKey(metricsKey.getKey());
                String snapshot = LocalConfigInfoProcessor
                        .getSnapshot(this.agent.getName(), configStr[0], configStr[1], configStr[2]);
                values.putIfAbsent(metricsKey,
                        snapshot == null ? null : snapshot + ":" + MD5Utils.md5Hex(snapshot, ENCODE));
            }
        }
        return values;
    }
    
    @Override
    public void shutdown() throws NacosException {
        String className = this.getClass().getName();
        LOGGER.info("{} do shutdown begin", className);
        ThreadUtils.shutdownThreadPool(agent.executor, LOGGER);
        LOGGER.info("{} do shutdown stop", className);
    }
    
    public boolean isHealthServer() {
        return isHealthServer;
    }
    
    private void setHealthServer(boolean isHealthServer) {
        this.isHealthServer = isHealthServer;
    }
    
    /**
     * groupKey -> cacheData.
     */
    private final AtomicReference<Map<String, CacheData>> cacheMap = new AtomicReference<Map<String, CacheData>>(
            new HashMap<String, CacheData>());
    
    private final ConfigFilterChainManager configFilterChainManager;
    
    private boolean isHealthServer = true;
    
    private String uuid = UUID.randomUUID().toString();
    
    private long timeout;
    
    private ConfigTransportClient agent;
    
    private int taskPenaltyTime;
    
    private boolean enableRemoteSyncConfig = false;
    
    public class ConfigRpcTransportClient extends ConfigTransportClient {
        
        private final BlockingQueue<Object> listenExecutebell = new ArrayBlockingQueue<Object>(1);
        
        private Object bellItem = new Object();
        
        private long lastAllSyncTime = System.currentTimeMillis();
        
        /**
         * 5 minutes to check all listen cache keys.
         */
        private static final long ALL_SYNC_INTERNAL = 5 * 60 * 1000L;
        
        public ConfigRpcTransportClient(Properties properties, ServerListManager serverListManager) {
            super(properties, serverListManager);
        }
        
        private ConnectionType getConnectionType() {
            return ConnectionType.GRPC;
            
        }
        
        private Map<String, String> getLabels() {
            
            Map<String, String> labels = new HashMap<String, String>(2, 1);
            labels.put(RemoteConstants.LABEL_SOURCE, RemoteConstants.LABEL_SOURCE_SDK);
            labels.put(RemoteConstants.LABEL_MODULE, RemoteConstants.LABEL_MODULE_CONFIG);
            labels.put(Constants.APPNAME, AppNameUtils.getAppName());
            labels.put(Constants.VIPSERVER_TAG, EnvUtil.getSelfVipserverTag());
            labels.put(Constants.AMORY_TAG, EnvUtil.getSelfAmorayTag());
            labels.put(Constants.LOCATION_TAG, EnvUtil.getSelfLocationTag());
            
            return labels;
        }
        
        private void initRpcClientHandler(final RpcClient rpcClientInner) {
            /*
             * Register Config Change /Config ReSync Handler
             */
            rpcClientInner.registerServerRequestHandler((request) -> {
                if (request instanceof ConfigChangeNotifyRequest) {
                    ConfigChangeNotifyRequest configChangeNotifyRequest = (ConfigChangeNotifyRequest) request;
                    LOGGER.info("[{}] [server-push] config changed. dataId={}, group={},tenant={}",
                            rpcClientInner.getName(), configChangeNotifyRequest.getDataId(),
                            configChangeNotifyRequest.getGroup(), configChangeNotifyRequest.getTenant());
                    String groupKey = GroupKey
                            .getKeyTenant(configChangeNotifyRequest.getDataId(), configChangeNotifyRequest.getGroup(),
                                    configChangeNotifyRequest.getTenant());
                    
                    CacheData cacheData = cacheMap.get().get(groupKey);
                    if (cacheData != null) {
                        cacheData.setSyncWithServer(false);
                        notifyListenConfig();
                    }
                    return new ConfigChangeNotifyResponse();
                }
                return null;
            });
            
            rpcClientInner.registerServerRequestHandler((request) -> {
                if (request instanceof ClientConfigMetricRequest) {
                    ClientConfigMetricResponse response = new ClientConfigMetricResponse();
                    response.setMetrics(getMetrics(((ClientConfigMetricRequest) request).getMetricsKeys()));
                    return response;
                }
                return null;
            });
            
            rpcClientInner.registerConnectionListener(new ConnectionEventListener() {
                
                @Override
                public void onConnected() {
                    LOGGER.info("[{}] Connected,notify listen context...", rpcClientInner.getName());
                    notifyListenConfig();
                }
                
                @Override
                public void onDisConnect() {
                    String taskId = rpcClientInner.getLabels().get("taskId");
                    LOGGER.info("[{}] DisConnected,clear listen context...", rpcClientInner.getName());
                    Collection<CacheData> values = cacheMap.get().values();
                    
                    for (CacheData cacheData : values) {
                        if (StringUtils.isNotBlank(taskId)) {
                            if (Integer.valueOf(taskId).equals(cacheData.getTaskId())) {
                                cacheData.setSyncWithServer(false);
                            }
                        } else {
                            cacheData.setSyncWithServer(false);
                        }
                    }
                }
                
            });
            
            rpcClientInner.serverListFactory(new ServerListFactory() {
                @Override
                public String genNextServer() {
                    return ConfigRpcTransportClient.super.serverListManager.getNextServerAddr();
                    
                }
                
                @Override
                public String getCurrentServer() {
                    return ConfigRpcTransportClient.super.serverListManager.getCurrentServerAddr();
                    
                }
                
                @Override
                public List<String> getServerList() {
                    return ConfigRpcTransportClient.super.serverListManager.serverUrls;
                    
                }
            });
        }
        
        @Override
        public void startInternal() throws NacosException {
            executor.schedule(new Runnable() {
                @Override
                public void run() {
                    while (true) {
                        try {
                            listenExecutebell.poll(5L, TimeUnit.SECONDS);
                            executeConfigListen();
                        } catch (Exception e) {
                            LOGGER.error("[ rpc listen execute ] [rpc listen] exception", e);
                        }
                    }
                }
            }, 0L, TimeUnit.MILLISECONDS);
            
        }
        
        @Override
        public String getName() {
            return "config_rpc_client";
        }
        
        @Override
        public void notifyListenConfig() {
            listenExecutebell.offer(bellItem);
        }
        
        @Override
        public void executeConfigListen() {
            
            Map<String, List<CacheData>> listenCachesMap = new HashMap<String, List<CacheData>>(16);
            Map<String, List<CacheData>> removeListenCachesMap = new HashMap<String, List<CacheData>>(16);
            long now = System.currentTimeMillis();
            boolean needAllSync = now - lastAllSyncTime >= ALL_SYNC_INTERNAL;
            for (CacheData cache : cacheMap.get().values()) {
                
                synchronized (cache) {
                    
                    //check local listeners consistent.
                    if (cache.isSyncWithServer()) {
                        cache.checkListenerMd5();
                        if (!needAllSync) {
                            continue;
                        }
                    }
                    
                    if (!CollectionUtils.isEmpty(cache.getListeners())) {
                        //get listen  config
                        if (!cache.isUseLocalConfigInfo()) {
                            List<CacheData> cacheDatas = listenCachesMap.get(String.valueOf(cache.getTaskId()));
                            if (cacheDatas == null) {
                                cacheDatas = new LinkedList<CacheData>();
                                listenCachesMap.put(String.valueOf(cache.getTaskId()), cacheDatas);
                            }
                            cacheDatas.add(cache);
                            
                        }
                    } else if (CollectionUtils.isEmpty(cache.getListeners())) {
                        
                        if (!cache.isUseLocalConfigInfo()) {
                            List<CacheData> cacheDatas = removeListenCachesMap.get(String.valueOf(cache.getTaskId()));
                            if (cacheDatas == null) {
                                cacheDatas = new LinkedList<CacheData>();
                                removeListenCachesMap.put(String.valueOf(cache.getTaskId()), cacheDatas);
                            }
                            cacheDatas.add(cache);
                            
                        }
                    }
                }
                
            }
            
            boolean hasChangedKeys = false;
            
            if (!listenCachesMap.isEmpty()) {
                for (Map.Entry<String, List<CacheData>> entry : listenCachesMap.entrySet()) {
                    String taskId = entry.getKey();
                    List<CacheData> listenCaches = entry.getValue();
                    
                    ConfigBatchListenRequest configChangeListenRequest = buildConfigRequest(listenCaches);
                    configChangeListenRequest.setListen(true);
                    try {
                        RpcClient rpcClient = ensureRpcClient(taskId);
                        ConfigChangeBatchListenResponse configChangeBatchListenResponse = (ConfigChangeBatchListenResponse) requestProxy(
                                rpcClient, configChangeListenRequest);
                        if (configChangeBatchListenResponse != null && configChangeBatchListenResponse.isSuccess()) {
                            
                            Set<String> changeKeys = new HashSet<String>();
                            //handle changed keys,notify listener
                            if (!CollectionUtils.isEmpty(configChangeBatchListenResponse.getChangedConfigs())) {
                                hasChangedKeys = true;
                                for (ConfigChangeBatchListenResponse.ConfigContext changeConfig : configChangeBatchListenResponse
                                        .getChangedConfigs()) {
                                    String changeKey = GroupKey
                                            .getKeyTenant(changeConfig.getDataId(), changeConfig.getGroup(),
                                                    changeConfig.getTenant());
                                    changeKeys.add(changeKey);
                                    boolean isInitializing = cacheMap.get().get(changeKey).isInitializing();
                                    refreshContentAndCheck(changeKey, !isInitializing);
                                }
                                
                            }
                            
                            //handler content configs
                            for (CacheData cacheData : listenCaches) {
                                String groupKey = GroupKey
                                        .getKeyTenant(cacheData.dataId, cacheData.group, cacheData.getTenant());
                                if (!changeKeys.contains(groupKey)) {
                                    //sync:cache data md5 = server md5 && cache data md5 = all listeners md5.
                                    synchronized (cacheData) {
                                        if (!cacheData.getListeners().isEmpty()) {
                                            cacheData.setSyncWithServer(true);
                                            continue;
                                        }
                                    }
                                }
                                
                                cacheData.setInitializing(false);
                            }
                            
                        }
                    } catch (Exception e) {
                        
                        LOGGER.error("Async listen config change error ", e);
                        try {
                            Thread.sleep(50L);
                        } catch (InterruptedException interruptedException) {
                            //ignore
                        }
                    }
                }
            }
            
            if (!removeListenCachesMap.isEmpty()) {
                for (Map.Entry<String, List<CacheData>> entry : removeListenCachesMap.entrySet()) {
                    String taskId = entry.getKey();
                    List<CacheData> removeListenCaches = entry.getValue();
                    ConfigBatchListenRequest configChangeListenRequest = buildConfigRequest(removeListenCaches);
                    configChangeListenRequest.setListen(false);
                    try {
                        RpcClient rpcClient = ensureRpcClient(taskId);
                        boolean removeSuccess = unListenConfigChange(rpcClient, configChangeListenRequest);
                        if (removeSuccess) {
                            for (CacheData cacheData : removeListenCaches) {
                                synchronized (cacheData) {
                                    if (cacheData.getListeners().isEmpty()) {
                                        ClientWorker.this
                                                .removeCache(cacheData.dataId, cacheData.group, cacheData.tenant);
                                    }
                                }
                            }
                        }
                        
                    } catch (Exception e) {
                        LOGGER.error("async remove listen config change error ", e);
                    }
                    try {
                        Thread.sleep(50L);
                    } catch (InterruptedException interruptedException) {
                        //ignore
                    }
                }
            }
            
            if (needAllSync) {
                lastAllSyncTime = now;
            }
            //If has changed keys,notify re sync md5.
            if (hasChangedKeys) {
                notifyListenConfig();
            }
        }
        
        private synchronized RpcClient ensureRpcClient(String taskId) throws NacosException {
            Map<String, String> labels = getLabels();
            Map<String, String> newLabels = new HashMap<String, String>(labels);
            newLabels.put("taskId", taskId);
            
            RpcClient rpcClient = RpcClientFactory
                    .createClient("config-" + taskId + "-" + uuid, getConnectionType(), newLabels);
            if (rpcClient.isWaitInitiated()) {
                initRpcClientHandler(rpcClient);
                rpcClient.setTenant(getTenant());
                rpcClient.clientAbilities(initAbilities());
                rpcClient.start();
            }
            
            return rpcClient;
        }
        
        private ClientAbilities initAbilities() {
            ClientAbilities clientAbilities = new ClientAbilities();
            clientAbilities.getRemoteAbility().setSupportRemoteConnection(true);
            clientAbilities.getConfigAbility().setSupportRemoteMetrics(true);
            return clientAbilities;
        }
        
        /**
         * build config string.
         *
         * @param caches caches to build config string.
         * @return request.
         */
        private ConfigBatchListenRequest buildConfigRequest(List<CacheData> caches) {
            
            ConfigBatchListenRequest configChangeListenRequest = new ConfigBatchListenRequest();
            for (CacheData cacheData : caches) {
                configChangeListenRequest.addConfigListenContext(cacheData.group, cacheData.dataId, cacheData.tenant,
                        cacheData.getMd5());
            }
            return configChangeListenRequest;
        }
        
        @Override
        public void removeCache(String dataId, String group) {
            // Notify to rpc un listen ,and remove cache if success.
            notifyListenConfig();
        }
        
        /**
         * send cancel listen config change request .
         *
         * @param configChangeListenRequest request of remove listen config string.
         */
        private boolean unListenConfigChange(RpcClient rpcClient, ConfigBatchListenRequest configChangeListenRequest)
                throws NacosException {
            
            ConfigChangeBatchListenResponse response = (ConfigChangeBatchListenResponse) requestProxy(rpcClient,
                    configChangeListenRequest);
            return response.isSuccess();
        }
        
        @Override
        public String[] queryConfig(String dataId, String group, String tenant, long readTimeouts, boolean notify)
                throws NacosException {
            ConfigQueryRequest request = ConfigQueryRequest.build(dataId, group, tenant);
            request.putHeader("notify", String.valueOf(notify));
            ConfigQueryResponse response = (ConfigQueryResponse) requestProxy(getOneRunningClient(), request,
                    readTimeouts);
            
            String[] ct = new String[2];
            if (response.isSuccess()) {
                LocalConfigInfoProcessor.saveSnapshot(this.getName(), dataId, group, tenant, response.getContent());
                ct[0] = response.getContent();
                if (StringUtils.isNotBlank(response.getContentType())) {
                    ct[1] = response.getContentType();
                } else {
                    ct[1] = ConfigType.TEXT.getType();
                }
                return ct;
            } else if (response.getErrorCode() == ConfigQueryResponse.CONFIG_NOT_FOUND) {
                LocalConfigInfoProcessor.saveSnapshot(this.getName(), dataId, group, tenant, null);
                return ct;
            } else if (response.getErrorCode() == ConfigQueryResponse.CONFIG_QUERY_CONFLICT) {
                LOGGER.error(
                        "[{}] [sub-server-error] get server config being modified concurrently, dataId={}, group={}, "
                                + "tenant={}", this.getName(), dataId, group, tenant);
                throw new NacosException(NacosException.CONFLICT,
                        "data being modified, dataId=" + dataId + ",group=" + group + ",tenant=" + tenant);
            } else {
                LOGGER.error("[{}] [sub-server-error]  dataId={}, group={}, tenant={}, code={}", this.getName(), dataId,
                        group, tenant, response);
                throw new NacosException(response.getErrorCode(),
                        "http error, code=" + response.getErrorCode() + ",dataId=" + dataId + ",group=" + group
                                + ",tenant=" + tenant);
                
            }
        }
        
        private Response requestProxy(RpcClient rpcClientInner, Request request) throws NacosException {
            return requestProxy(rpcClientInner, request, 3000L);
        }
        
        private Response requestProxy(RpcClient rpcClientInner, Request request, long timeoutMills)
                throws NacosException {
            try {
                request.putAllHeader(super.getSecurityHeaders());
                request.putAllHeader(super.getSpasHeaders());
                request.putAllHeader(super.getCommonHeader());
            } catch (Exception e) {
                throw new NacosException(NacosException.CLIENT_INVALID_PARAM, e);
            }
            
            Map<String, String> signHeaders = SpasAdapter.getSignHeaders(resourceBuild(request), secretKey);
            if (signHeaders != null && !signHeaders.isEmpty()) {
                request.putAllHeader(signHeaders);
            }
            JsonObject asJsonObjectTemp = new Gson().toJsonTree(request).getAsJsonObject();
            asJsonObjectTemp.remove("headers");
            asJsonObjectTemp.remove("requestId");
            boolean limit = Limiter.isLimit(request.getClass() + asJsonObjectTemp.toString());
            if (limit) {
                throw new NacosException(NacosException.CLIENT_OVER_THRESHOLD,
                        "More than client-side current limit threshold");
            }
            return rpcClientInner.request(request, timeoutMills);
        }
        
        private String resourceBuild(Request request) {
            if (request instanceof ConfigQueryRequest) {
                String tenant = ((ConfigQueryRequest) request).getTenant();
                String group = ((ConfigQueryRequest) request).getGroup();
                return getResource(tenant, group);
            }
            if (request instanceof ConfigPublishRequest) {
                String tenant = ((ConfigPublishRequest) request).getTenant();
                String group = ((ConfigPublishRequest) request).getGroup();
                return getResource(tenant, group);
            }
            
            if (request instanceof ConfigRemoveRequest) {
                String tenant = ((ConfigRemoveRequest) request).getTenant();
                String group = ((ConfigRemoveRequest) request).getGroup();
                return getResource(tenant, group);
            }
            return "";
        }
        
        private String getResource(String tenant, String group) {
            if (StringUtils.isNotBlank(tenant) && StringUtils.isNotBlank(group)) {
                return tenant + "+" + group;
            }
            if (StringUtils.isNotBlank(group)) {
                return group;
            }
            if (StringUtils.isNotBlank(tenant)) {
                return tenant;
            }
            return "";
        }
        
        RpcClient getOneRunningClient() throws NacosException {
            return ensureRpcClient("0");
        }
        
        @Override
        public boolean publishConfig(String dataId, String group, String tenant, String appName, String tag,
                String betaIps, String content, String casMd5, String type) throws NacosException {
            try {
                ConfigPublishRequest request = new ConfigPublishRequest(dataId, group, tenant, content);
                request.setCasMd5(casMd5);
                request.putAdditionalParam("tag", tag);
                request.putAdditionalParam("appName", appName);
                request.putAdditionalParam("betaIps", betaIps);
                request.putAdditionalParam("type", type);
                ConfigPublishResponse response = (ConfigPublishResponse) requestProxy(getOneRunningClient(), request);
                if (!response.isSuccess()) {
                    LOGGER.warn("[{}] [publish-single] fail, dataId={}, group={}, tenant={}, code={}, msg={}",
                            this.getName(), dataId, group, tenant, response.getErrorCode(), response.getMessage());
                }
                return response.isSuccess();
            } catch (Exception e) {
                LOGGER.warn("[{}] [publish-single] error, dataId={}, group={}, tenant={}, code={}, msg={}",
                        this.getName(), dataId, group, tenant, "unkonw", e.getMessage());
                return false;
            }
        }
        
        @Override
        public boolean removeConfig(String dataId, String group, String tenant, String tag) throws NacosException {
            ConfigRemoveRequest request = new ConfigRemoveRequest(dataId, group, tenant, tag);
            ConfigRemoveResponse response = (ConfigRemoveResponse) requestProxy(getOneRunningClient(), request);
            return response.isSuccess();
        }
    }
    
    public String getAgentName() {
        return this.agent.getName();
    }
}<|MERGE_RESOLUTION|>--- conflicted
+++ resolved
@@ -46,11 +46,7 @@
 import com.alibaba.nacos.client.utils.EnvUtil;
 import com.alibaba.nacos.client.utils.LogUtils;
 import com.alibaba.nacos.client.utils.ParamUtil;
-<<<<<<< HEAD
 import com.alibaba.nacos.client.utils.TenantUtil;
-=======
-import com.alibaba.nacos.common.http.HttpRestResult;
->>>>>>> e689c1a3
 import com.alibaba.nacos.common.lifecycle.Closeable;
 import com.alibaba.nacos.common.remote.ConnectionType;
 import com.alibaba.nacos.common.remote.client.ConnectionEventListener;
@@ -97,7 +93,6 @@
     private static final Logger LOGGER = LogUtils.logger(ClientWorker.class);
     
     /**
-<<<<<<< HEAD
      * Add listeners for data.
      *
      * @param dataId    dataId of data
@@ -119,8 +114,6 @@
     }
     
     /**
-=======
->>>>>>> e689c1a3
      * Add listeners for tenant.
      *
      * @param dataId    dataId of data
@@ -212,7 +205,6 @@
         }
     }
     
-<<<<<<< HEAD
     private void removeCache(String dataId, String group) {
         String groupKey = GroupKey.getKey(dataId, group);
         synchronized (cacheMap) {
@@ -225,8 +217,6 @@
         MetricsMonitor.getListenConfigCountMonitor().set(cacheMap.get().size());
     }
     
-=======
->>>>>>> e689c1a3
     void removeCache(String dataId, String group, String tenant) {
         String groupKey = GroupKey.getKeyTenant(dataId, group, tenant);
         synchronized (cacheMap) {
@@ -278,7 +268,6 @@
      *
      * @param dataId data id if data
      * @param group  group of data
-<<<<<<< HEAD
      * @return cache data
      */
     public CacheData addCacheDataIfAbsent(String dataId, String group) {
@@ -320,8 +309,6 @@
      *
      * @param dataId data id if data
      * @param group  group of data
-=======
->>>>>>> e689c1a3
      * @param tenant tenant of data
      * @return cache data
      */
@@ -331,7 +318,6 @@
             return cache;
         }
         String key = GroupKey.getKeyTenant(dataId, group, tenant);
-<<<<<<< HEAD
         synchronized (cacheMap) {
             CacheData cacheFromMap = getCache(dataId, group, tenant);
             // multiple listeners on the same dataid+group and race condition,so
@@ -350,21 +336,6 @@
                     String[] ct = getServerConfig(dataId, group, tenant, 3000L, false);
                     cache.setContent(ct[0]);
                 }
-=======
-        CacheData cacheData = cacheMap.get(key);
-        if (cacheData != null) {
-            return cacheData;
-        }
-        
-        cacheData = new CacheData(configFilterChainManager, agent.getName(), dataId, group, tenant);
-        // multiple listeners on the same dataid+group and race condition
-        CacheData lastCacheData = cacheMap.putIfAbsent(key, cacheData);
-        if (lastCacheData == null) {
-            //fix issue # 1317
-            if (enableRemoteSyncConfig) {
-                String[] ct = getServerConfig(dataId, group, tenant, 3000L);
-                cacheData.setContent(ct[0]);
->>>>>>> e689c1a3
             }
             
             Map<String, CacheData> copy = new HashMap<String, CacheData>(this.cacheMap.get());
@@ -438,148 +409,6 @@
         return StringUtils.isBlank(group) ? Constants.DEFAULT_GROUP : group.trim();
     }
     
-<<<<<<< HEAD
-=======
-    /**
-     * Check config info.
-     */
-    public void checkConfigInfo() {
-        // Dispatch tasks.
-        int listenerSize = cacheMap.size();
-        // Round up the longingTaskCount.
-        int longingTaskCount = (int) Math.ceil(listenerSize / ParamUtil.getPerTaskConfigSize());
-        if (longingTaskCount > currentLongingTaskCount) {
-            for (int i = (int) currentLongingTaskCount; i < longingTaskCount; i++) {
-                // The task list is no order.So it maybe has issues when changing.
-                executorService.execute(new LongPollingRunnable(i));
-            }
-            currentLongingTaskCount = longingTaskCount;
-        }
-    }
-    
-    /**
-     * Fetch the dataId list from server.
-     *
-     * @param cacheDatas              CacheDatas for config information.
-     * @param inInitializingCacheList initial cache lists.
-     * @return String include dataId and group (ps: it maybe null).
-     * @throws Exception Exception.
-     */
-    List<String> checkUpdateDataIds(List<CacheData> cacheDatas, List<String> inInitializingCacheList) throws Exception {
-        StringBuilder sb = new StringBuilder();
-        for (CacheData cacheData : cacheDatas) {
-            if (!cacheData.isUseLocalConfigInfo()) {
-                sb.append(cacheData.dataId).append(WORD_SEPARATOR);
-                sb.append(cacheData.group).append(WORD_SEPARATOR);
-                if (StringUtils.isBlank(cacheData.tenant)) {
-                    sb.append(cacheData.getMd5()).append(LINE_SEPARATOR);
-                } else {
-                    sb.append(cacheData.getMd5()).append(WORD_SEPARATOR);
-                    sb.append(cacheData.getTenant()).append(LINE_SEPARATOR);
-                }
-                if (cacheData.isInitializing()) {
-                    // It updates when cacheData occurs in cacheMap by first time.
-                    inInitializingCacheList
-                            .add(GroupKey.getKeyTenant(cacheData.dataId, cacheData.group, cacheData.tenant));
-                }
-            }
-        }
-        boolean isInitializingCacheList = !inInitializingCacheList.isEmpty();
-        return checkUpdateConfigStr(sb.toString(), isInitializingCacheList);
-    }
-    
-    /**
-     * Fetch the updated dataId list from server.
-     *
-     * @param probeUpdateString       updated attribute string value.
-     * @param isInitializingCacheList initial cache lists.
-     * @return The updated dataId list(ps: it maybe null).
-     * @throws IOException Exception.
-     */
-    List<String> checkUpdateConfigStr(String probeUpdateString, boolean isInitializingCacheList) throws Exception {
-        
-        Map<String, String> params = new HashMap<String, String>(2);
-        params.put(Constants.PROBE_MODIFY_REQUEST, probeUpdateString);
-        Map<String, String> headers = new HashMap<String, String>(2);
-        headers.put("Long-Pulling-Timeout", "" + timeout);
-        
-        // told server do not hang me up if new initializing cacheData added in
-        if (isInitializingCacheList) {
-            headers.put("Long-Pulling-Timeout-No-Hangup", "true");
-        }
-        
-        if (StringUtils.isBlank(probeUpdateString)) {
-            return Collections.emptyList();
-        }
-        
-        try {
-            // In order to prevent the server from handling the delay of the client's long task,
-            // increase the client's read timeout to avoid this problem.
-            
-            long readTimeoutMs = timeout + (long) Math.round(timeout >> 1);
-            HttpRestResult<String> result = agent
-                    .httpPost(Constants.CONFIG_CONTROLLER_PATH + "/listener", headers, params, agent.getEncode(),
-                            readTimeoutMs);
-            
-            if (result.ok()) {
-                setHealthServer(true);
-                return parseUpdateDataIdResponse(result.getData());
-            } else {
-                setHealthServer(false);
-                LOGGER.error("[{}] [check-update] get changed dataId error, code: {}", agent.getName(),
-                        result.getCode());
-            }
-        } catch (Exception e) {
-            setHealthServer(false);
-            LOGGER.error("[" + agent.getName() + "] [check-update] get changed dataId exception", e);
-            throw e;
-        }
-        return Collections.emptyList();
-    }
-    
-    /**
-     * Get the groupKey list from the http response.
-     *
-     * @param response Http response.
-     * @return GroupKey List, (ps: it maybe null).
-     */
-    private List<String> parseUpdateDataIdResponse(String response) {
-        if (StringUtils.isBlank(response)) {
-            return Collections.emptyList();
-        }
-        
-        try {
-            response = URLDecoder.decode(response, "UTF-8");
-        } catch (Exception e) {
-            LOGGER.error("[" + agent.getName() + "] [polling-resp] decode modifiedDataIdsString error", e);
-        }
-        
-        List<String> updateList = new LinkedList<String>();
-        
-        for (String dataIdAndGroup : response.split(LINE_SEPARATOR)) {
-            if (!StringUtils.isBlank(dataIdAndGroup)) {
-                String[] keyArr = dataIdAndGroup.split(WORD_SEPARATOR);
-                String dataId = keyArr[0];
-                String group = keyArr[1];
-                if (keyArr.length == 2) {
-                    updateList.add(GroupKey.getKey(dataId, group));
-                    LOGGER.info("[{}] [polling-resp] config changed. dataId={}, group={}", agent.getName(), dataId,
-                            group);
-                } else if (keyArr.length == 3) {
-                    String tenant = keyArr[2];
-                    updateList.add(GroupKey.getKeyTenant(dataId, group, tenant));
-                    LOGGER.info("[{}] [polling-resp] config changed. dataId={}, group={}, tenant={}", agent.getName(),
-                            dataId, group, tenant);
-                } else {
-                    LOGGER.error("[{}] [polling-resp] invalid dataIdAndGroup error {}", agent.getName(),
-                            dataIdAndGroup);
-                }
-            }
-        }
-        return updateList;
-    }
-    
->>>>>>> e689c1a3
     @SuppressWarnings("PMD.ThreadPoolCreationRule")
     public ClientWorker(final ConfigFilterChainManager configFilterChainManager, ServerListManager serverListManager,
             final Properties properties) throws NacosException {
