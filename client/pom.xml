--- conflicted
+++ resolved
@@ -131,13 +131,8 @@
                 <groupId>org.apache.maven.plugins</groupId>
                 <artifactId>maven-compiler-plugin</artifactId>
                 <configuration>
-<<<<<<< HEAD
                     <source>8</source>
                     <target>8</target>
-=======
-                    <source>7</source>
-                    <target>7</target>
->>>>>>> ea4a029c
                 </configuration>
             </plugin>
         </plugins>
