/*
 * Copyright 1999-2018 Alibaba Group Holding Ltd.
 *
 * Licensed under the Apache License, Version 2.0 (the "License");
 * you may not use this file except in compliance with the License.
 * You may obtain a copy of the License at
 *
 *      http://www.apache.org/licenses/LICENSE-2.0
 *
 * Unless required by applicable law or agreed to in writing, software
 * distributed under the License is distributed on an "AS IS" BASIS,
 * WITHOUT WARRANTIES OR CONDITIONS OF ANY KIND, either express or implied.
 * See the License for the specific language governing permissions and
 * limitations under the License.
 */

package com.alibaba.nacos.core.cluster;

/**
 * The necessary metadata information for the node.
 *
 * @author <a href="mailto:liaochunyhm@live.com">liaochuntao</a>
 */
public class MemberMetaDataConstants {
    
    /**
     * Raft port，This parameter is dropped when RPC is used as a whole.
     */
    public static final String RAFT_PORT = "raftPort";
    
    public static final String SITE_KEY = "site";
    
    public static final String AD_WEIGHT = "adWeight";
    
    public static final String WEIGHT = "weight";
    
    public static final String LAST_REFRESH_TIME = "lastRefreshTime";
    
    public static final String VERSION = "version";
    
<<<<<<< HEAD
    public static final String SUPPORT_REMOTE_C_TYPE = "remoteConnectType";
    
    public static final String[] META_KEY_LIST = new String[] {SITE_KEY, AD_WEIGHT, RAFT_PORT, WEIGHT,
            LAST_REFRESH_TIME, VERSION, SUPPORT_REMOTE_C_TYPE};
    
    public static final String[] META_KEY_LIST_WITHOUT_LAST_REFRESH_TIME = new String[] {SITE_KEY, AD_WEIGHT, RAFT_PORT,
            WEIGHT, VERSION, SUPPORT_REMOTE_C_TYPE};
=======
    public static final String[] BASIC_META_KEYS = new String[] {SITE_KEY, AD_WEIGHT, RAFT_PORT, WEIGHT, VERSION};
>>>>>>> d78ebbbc
}<|MERGE_RESOLUTION|>--- conflicted
+++ resolved
@@ -38,15 +38,7 @@
     
     public static final String VERSION = "version";
     
-<<<<<<< HEAD
     public static final String SUPPORT_REMOTE_C_TYPE = "remoteConnectType";
     
-    public static final String[] META_KEY_LIST = new String[] {SITE_KEY, AD_WEIGHT, RAFT_PORT, WEIGHT,
-            LAST_REFRESH_TIME, VERSION, SUPPORT_REMOTE_C_TYPE};
-    
-    public static final String[] META_KEY_LIST_WITHOUT_LAST_REFRESH_TIME = new String[] {SITE_KEY, AD_WEIGHT, RAFT_PORT,
-            WEIGHT, VERSION, SUPPORT_REMOTE_C_TYPE};
-=======
     public static final String[] BASIC_META_KEYS = new String[] {SITE_KEY, AD_WEIGHT, RAFT_PORT, WEIGHT, VERSION};
->>>>>>> d78ebbbc
 }